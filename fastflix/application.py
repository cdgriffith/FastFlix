# -*- coding: utf-8 -*-
import logging
import os
import sys
<<<<<<< HEAD
from pathlib import Path
import os

=======
>>>>>>> efcc42a4

import coloredlogs
import reusables
from PySide6 import QtGui, QtWidgets, QtCore

from fastflix.flix import ffmpeg_audio_encoders, ffmpeg_configuration, ffprobe_configuration
from fastflix.language import t
from fastflix.models.config import Config, MissingFF
from fastflix.models.fastflix import FastFlix
from fastflix.models.fastflix_app import FastFlixApp
from fastflix.program_downloads import ask_for_ffmpeg, latest_ffmpeg
from fastflix.resources import main_icon, breeze_styles_path, get_bool_env
from fastflix.shared import file_date, message
from fastflix.version import __version__
from fastflix.widgets.container import Container
from fastflix.widgets.progress_bar import ProgressBar, Task

<<<<<<< HEAD

=======
>>>>>>> efcc42a4
logger = logging.getLogger("fastflix")


def create_app():
    if not get_bool_env("FF_DPI_OFF"):
        if hasattr(QtCore.Qt, "AA_EnableHighDpiScaling"):
            QtWidgets.QApplication.setAttribute(QtCore.Qt.AA_EnableHighDpiScaling, True)
        if hasattr(QtCore.Qt, "AA_UseHighDpiPixmaps"):
            QtWidgets.QApplication.setAttribute(QtCore.Qt.AA_UseHighDpiPixmaps, True)
    main_app = FastFlixApp(sys.argv)
    main_app.setApplicationDisplayName("FastFlix")
    my_font = QtGui.QFont("helvetica", 9)
    main_app.setFont(my_font)
    main_app.setWindowIcon(QtGui.QIcon(main_icon))
    return main_app


def init_logging(app: FastFlixApp):
    stream_handler = reusables.get_stream_handler(level=logging.DEBUG)
    file_handler = reusables.get_file_handler(
        app.fastflix.log_path / f"flix_gui_{file_date()}.log",
        level=logging.DEBUG,
        encoding="utf-8",
    )
    logger.setLevel(logging.DEBUG)
    logger.addHandler(stream_handler)
    logger.addHandler(file_handler)
    coloredlogs.install(level="DEBUG", logger=logger)


def init_encoders(app: FastFlixApp, **_):
    from fastflix.encoders.av1_aom import main as av1_plugin
    from fastflix.encoders.avc_x264 import main as avc_plugin
    from fastflix.encoders.copy import main as copy_plugin
    from fastflix.encoders.gif import main as gif_plugin
    from fastflix.encoders.ffmpeg_hevc_nvenc import main as nvenc_plugin
    from fastflix.encoders.hevc_x265 import main as hevc_plugin
    from fastflix.encoders.rav1e import main as rav1e_plugin
    from fastflix.encoders.svt_av1 import main as svt_av1_plugin
    from fastflix.encoders.vp9 import main as vp9_plugin
    from fastflix.encoders.webp import main as webp_plugin
    from fastflix.encoders.nvencc_hevc import main as nvencc_plugin
    from fastflix.encoders.nvencc_avc import main as nvencc_avc_plugin
    from fastflix.encoders.vceencc_hevc import main as vceencc_hevc_plugin
    from fastflix.encoders.vceencc_avc import main as vceencc_avc_plugin

    encoders = [
        hevc_plugin,
        nvenc_plugin,
        av1_plugin,
        rav1e_plugin,
        svt_av1_plugin,
        avc_plugin,
        vp9_plugin,
        gif_plugin,
        webp_plugin,
        copy_plugin,
    ]

    if app.fastflix.config.nvencc:
        encoders.insert(1, nvencc_plugin)
        encoders.insert(7, nvencc_avc_plugin)

    if app.fastflix.config.vceencc:
        if reusables.win_based:
            # HEVC AMF support only works on windows currently
            encoders.insert(1, vceencc_hevc_plugin)
        encoders.insert(7, vceencc_avc_plugin)

    app.fastflix.encoders = {
        encoder.name: encoder
        for encoder in encoders
        if (not getattr(encoder, "requires", None)) or encoder.requires in app.fastflix.ffmpeg_config
    }


def init_fastflix_directories(app: FastFlixApp):
    app.fastflix.data_path.mkdir(parents=True, exist_ok=True)
    app.fastflix.log_path.mkdir(parents=True, exist_ok=True)


def register_app():
    """
    On Windows you have to set the AppUser Model ID or else the
    taskbar icon will not appear as expected.
    """
    if reusables.win_based:
        try:
            import ctypes

            app_id = f"cdgriffith.fastflix.{__version__}".encode("utf-8")
            ctypes.windll.shell32.SetCurrentProcessExplicitAppUserModelID(app_id)
        except Exception:
            logger.exception("Could not set application ID for Windows, please raise issue in github with above error")


def start_app(worker_queue, status_queue, log_queue, queue_list, queue_lock):
    app = create_app()
    app.fastflix = FastFlix(queue=queue_list, queue_lock=queue_lock)
    app.fastflix.log_queue = log_queue
    app.fastflix.status_queue = status_queue
    app.fastflix.worker_queue = worker_queue

    app.fastflix.config = Config()
    init_fastflix_directories(app)
    init_logging(app)
    register_app()
    upgraded = app.fastflix.config.upgrade_check()
    if upgraded:
        # No translation will be possible in this case
        message(
            f"Your config file has been upgraded to FastFlix's new YAML config format\n"
            f"{app.fastflix.config.config_path}",
            title="Upgraded",
        )
    try:
        app.fastflix.config.load()
    except MissingFF as err:
        if reusables.win_based and ask_for_ffmpeg():
            try:
                ProgressBar(app, [Task(t("Downloading FFmpeg"), latest_ffmpeg)], signal_task=True)
                app.fastflix.config.load()
            except Exception as err:
                logger.exception(str(err))
                sys.exit(1)
        else:
            logger.error(f"Could not find {err} location, please manually set in {app.fastflix.config.config_path}")
            sys.exit(1)
    except Exception:
        # TODO give edit / delete options
        logger.exception(t("Could not load config file!"))
        sys.exit(1)

    if app.fastflix.config.theme != "system":
<<<<<<< HEAD
        # breeze_theme = importlib_resources.files(f'breeze_theme.{app.fastflix.config.theme}')
        os.chdir(Path(__file__).parent)
=======
>>>>>>> efcc42a4
        QtCore.QDir.addSearchPath(app.fastflix.config.theme, str(breeze_styles_path / app.fastflix.config.theme))
        file = QtCore.QFile(f"{app.fastflix.config.theme}:stylesheet.qss")
        file.open(QtCore.QFile.OpenModeFlag.ReadOnly | QtCore.QFile.OpenModeFlag.Text)
        stream = QtCore.QTextStream(file)
        app.setStyleSheet(stream.readAll().replace("{{base_dir}}", str(breeze_styles_path)))

    logger.setLevel(app.fastflix.config.logging_level)

    startup_tasks = [
        Task(t("Gather FFmpeg version"), ffmpeg_configuration),
        Task(t("Gather FFprobe version"), ffprobe_configuration),
        Task(t("Gather FFmpeg audio encoders"), ffmpeg_audio_encoders),
        Task(t("Initialize Encoders"), init_encoders),
    ]

    try:
        ProgressBar(app, startup_tasks)
    except Exception:
        logger.exception(f'{t("Could not start FastFlix")}!')
        sys.exit(1)

    container = Container(app)
    container.show()

    try:
        app.exec_()
    except Exception:
        logger.exception("Error while running FastFlix")
        raise<|MERGE_RESOLUTION|>--- conflicted
+++ resolved
@@ -2,12 +2,6 @@
 import logging
 import os
 import sys
-<<<<<<< HEAD
-from pathlib import Path
-import os
-
-=======
->>>>>>> efcc42a4
 
 import coloredlogs
 import reusables
@@ -25,10 +19,6 @@
 from fastflix.widgets.container import Container
 from fastflix.widgets.progress_bar import ProgressBar, Task
 
-<<<<<<< HEAD
-
-=======
->>>>>>> efcc42a4
 logger = logging.getLogger("fastflix")
 
 
@@ -163,11 +153,6 @@
         sys.exit(1)
 
     if app.fastflix.config.theme != "system":
-<<<<<<< HEAD
-        # breeze_theme = importlib_resources.files(f'breeze_theme.{app.fastflix.config.theme}')
-        os.chdir(Path(__file__).parent)
-=======
->>>>>>> efcc42a4
         QtCore.QDir.addSearchPath(app.fastflix.config.theme, str(breeze_styles_path / app.fastflix.config.theme))
         file = QtCore.QFile(f"{app.fastflix.config.theme}:stylesheet.qss")
         file.open(QtCore.QFile.OpenModeFlag.ReadOnly | QtCore.QFile.OpenModeFlag.Text)
