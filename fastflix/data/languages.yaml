--- conflicted
+++ resolved
@@ -256,10 +256,7 @@
   fra: Consultez la nouvelle version de FastFlix
   ita: Verifica la presenza di una versione più recente di FastFlix
   spa: Busca la nueva versión de FastFlix
-<<<<<<< HEAD
   zho: 检查FastFlix更新
-=======
-  zho: 检查FastFlix的较新版本
 Clean Old Logs:
   deu: Alte Stämme reinigen
   eng: Clean Old Logs
@@ -267,7 +264,6 @@
   ita: Pulire i vecchi tronchi
   spa: Limpiar los viejos troncos
   zho: 清理旧木头
->>>>>>> 0957b35a
 Clear Completed:
   deu: Erledigt löschen
   eng: Clear Completed
@@ -414,9 +410,6 @@
   fra: Copiez les marqueurs de chapitre tels quels à partir de la source entrante.
   ita: Copiare i marcatori dei capitoli come da sorgente in entrata.
   spa: Copie los marcadores de capítulo tal como están de la fuente entrante.
-<<<<<<< HEAD
-  zho: 将章节标记按原样从源文件复制。
-=======
   zho: 将章节标记按原样从输入源复制。
 Could not compress old logs:
   deu: Konnte alte Protokolle nicht komprimieren
@@ -425,7 +418,6 @@
   ita: Non riusciva a comprimere i vecchi tronchi
   spa: No podía comprimir los troncos viejos
   zho: 无法压缩旧日志
->>>>>>> 0957b35a
 Could not load config file!:
   deu: Konnte Konfigurationsdatei nicht laden!
   eng: Could not load config file!
@@ -1342,16 +1334,6 @@
   fra: Modificateur du rapport qualité/vitesse (par défaut à -1)
   ita: Modificatore del rapporto qualità/velocità (valori predefiniti a -1)
   spa: Modificador de la relación calidad/velocidad (por defecto a -1)
-<<<<<<< HEAD
-  zho: 调整质量与速度之比（默认值为-1)
-Quality/Speed ratio modifier (defaults to 1):
-  deu: 'Modifikator für das Verhältnis Qualität/Geschwindigkeit (Standardwert: 1)'
-  eng: Quality/Speed ratio modifier (defaults to 1)
-  fra: Modificateur du rapport qualité/vitesse (par défaut à 1)
-  ita: Modificatore del rapporto qualità/velocità (valori predefiniti a 1)
-  spa: Modificador de la relación calidad/velocidad (por defecto a 1)
-  zho: 调整质量与速度之比（默认值为1）
-=======
   zho: 质量/速度比修改器（默认值为-1)
 Quality/Speed ratio modifier (defaults to 4):
   deu: 'Modifikator für das Verhältnis Qualität/Geschwindigkeit (Standardwert: 4)'
@@ -1360,7 +1342,6 @@
   ita: Modificatore del rapporto qualità/velocità (valori predefiniti a 4)
   spa: Modificador de la relación calidad/velocidad (por defecto a 4)
   zho: 质量/速度比修改器（默认值为4。
->>>>>>> 0957b35a
 Queue:
   deu: Warteschlange
   eng: Queue
@@ -2186,21 +2167,12 @@
   fra: "keyint : Activer l'intra-encodage en forçant les images clés toutes les 1 seconde (spécification Blu-ray)"
   ita: "keyint: Attivare l'Intra-Encoding forzando i keyframe ogni 1 secondo (Blu-ray spec)"
   spa: 'keyint: Habilitar la intracodificación forzando los fotogramas clave cada 1 segundo (Blu-ray spec)'
-<<<<<<< HEAD
-  zho: 'keyint: Enable Intra-Encoding by forcing keyframes every 1 second (Blu-ray spec)'
-lossless:
-  deu: verlustfrei
-  eng: lossless
-  fra: sans perte
-  ita: senza perdite
-=======
   zho: 'keyint: 启用内部编码，每1秒强制关键帧（蓝光规格）。'
 Lossless:
   deu: Verlustfrei
   eng: Lossless
   fra: Sans Perte
   ita: Senza Perdite
->>>>>>> 0957b35a
   spa: Lossless
   zho: 无损编码
 'max_muxing_queue_size: Raise to fix "Too many packets buffered for output stream" error':
