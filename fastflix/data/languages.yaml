4 or 5 will turn off rate distortion optimization, having even more of an impact on quality.:
  deu: Mit 4 oder 5 wird die Optimierung der Ratenverzerrung ausgeschaltet, was sich noch stärker auf die Qualität auswirkt.
  eng: 4 or 5 will turn off rate distortion optimization, having even more of an impact on quality.
  fra: 4 ou 5 désactiveront l'optimisation de la distorsion du taux, ce qui aura un impact encore plus important sur la qualité.
  ita: 4 o 5 disattiveranno l'ottimizzazione della distorsione del tasso, con un impatto ancora maggiore sulla qualità.
  spa: 4 o 5 desactivarán la optimización de la tasa de distorsión, lo que tendrá un impacto aún mayor en la calidad.
  zho: 4或5会关闭rate distortion optimization，对质量的影响会更大。
About:
  deu: Über
  eng: About
  fra: À propos de
  ita: Informazioni su
  spa: Acerca de
  zho: 关于
Adaptive Quantization:
  deu: Adaptive Quantisierung
  eng: Adaptive Quantization
  fra: Quantification adaptative
  ita: Quantizzazione adattiva
  spa: Cuantificación adaptativa
  zho: 自适应量化
Advanced:
  deu: Erweitert
  eng: Advanced
  fra: Avancé
  ita: Avanzato
  spa: Avanzado
  zho: 高级
Add to Queue:
  deu: Zur Warteschlange hinzufügen
  eng: Add to Queue
  fra: Ajouter à la file d'attente
  ita: Aggiungi alla coda
  spa: Añadir a la cola
  zho: 添加到队列
Adding commands to the queue:
  deu: Hinzufügen von Befehlen zur Warteschlange
  eng: Adding commands to the queue
  fra: Ajout de commandes à la file d'attente
  ita: Aggiungere comandi alla coda
  spa: Añadiendo comandos a la cola
  zho: 正在将命令添加到队列中
Additional x265 params:
  deu: Zusätzliche x265-Parameter
  eng: Additional x265 params
  fra: Paramètres x265 supplémentaires
  ita: Parametri aggiuntivi x265
  spa: Parámetros adicionales x265
  zho: 额外的x265参数
After Conversion:
  deu: Nach der Konvertierung
  eng: After Conversion
  fra: Après la conversion
  ita: Dopo la conversione
  spa: Después de la conversión
  zho: 转换后操作
All:
  deu: Alle
  eng: All
  fra: Tous
  ita: Tutti
  spa: Todos
  zho: 全部
All queue items have completed:
  deu: Alle Elemente der Warteschlange sind abgeschlossen
  eng: All queue items have completed
  fra: Tous les éléments de la file d'attente sont terminés
  ita: Tutte le voci della coda sono state completate
  spa: Todos los artículos de la cola se han completado
  zho: 所有排队项目已完成
Audio:
  deu: Audio
  eng: Audio
  fra: Audio
  ita: Audio
  spa: Audio
  zho: 音频
Audio Tracks:
  deu: Audio-Spuren
  eng: Audio Tracks
  fra: Pistes audio
  ita: Tracce audio
  spa: Pistas de audio
  zho: 音轨
Audio select language:
  deu: Audio Sprache auswählen
  eng: Audio select language
  fra: Audio choisir la langue
  ita: Audio seleziona la lingua
  spa: Audio seleccionar idioma
  zho: 选择音频语言
Author:
  deu: Autor
  eng: Author
  fra: Auteur
  ita: Autore
  spa: Autor
  zho: 作者
Auto:
  deu: Auto
  eng: Auto
  fra: Auto
  ita: Auto
  spa: Auto
  zho: 自动
Auto Burn-in first forced or default subtitle track:
  deu: Auto Burn-in erste erzwungene oder Standard-Untertitelspur
  eng: Auto Burn-in first forced or default subtitle track
  fra: Auto Burn-in première piste de sous-titres forcée ou par défaut
  ita: Auto Burn-in prima traccia sottotitoli forzata o predefinita
  spa: Auto Burn-in primera pista de subtítulos forzados o por defecto
  zho: Auto Burn-in first forced or default subtitle track
Auto Crop:
  deu: Automatisch beschneiden
  eng: Auto Crop
  fra: Auto Crop
  ita: Auto Crop
  spa: Auto Crop
  zho: 自动裁剪
Auto Crop - Finding black bars at:
  deu: Auto Crop - Finden von schwarzen Balken bei
  eng: Auto Crop - Finding black bars at
  fra: Auto Crop - Trouver des barres noires à
  ita: Auto Crop - Trovare barre nere a
  spa: Auto Crop - Encontrar barras negras en
  zho: 自动裁剪 - 寻找位于此时刻的黑边：
Automatically detect black borders:
  deu: Automatische Erkennung von schwarzen Rändern
  eng: Automatically detect black borders
  fra: Detectar automáticamente los bordes negros
  ita: Rilevamento automatico dei bordi neri
  spa: Detectar automáticamente los bordes negros
  zho: 自动检测黑边
Automatically enabled when an interlaced video is detected:
  deu: Automatisch aktiviert, wenn ein Interlaced-Video erkannt wird
  eng: Automatically enabled when an interlaced video is detected
  fra: Automatiquement activé lorsqu'une vidéo entrelacée est détectée
  ita: Abilitato automaticamente quando viene rilevato un video interlacciato
  spa: Se activa automáticamente cuando se detecta un vídeo entrelazado
  zho: 当检测到隔行扫描视频时自动启用此项。
B Adapt:
  deu: B Anpassen
  eng: B Adapt
  fra: B Adapter
  ita: B Adattare
  spa: B Adaptar
  zho: B Adapt
Bit Depth:
  deu: Bit-Tiefe
  eng: Bit Depth
  fra: Profondeur de bit
  ita: Profondità della punta
  spa: Profundidad de bits
  zho: 位深度
Bitrate:
  deu: Bitrate
  eng: Bitrate
  fra: Bitrate
  ita: Bitrate
  spa: Bitrate
  zho: 比特率
Bottom:
  deu: Unten
  eng: Bottom
  fra: Abajo
  ita: In basso
  spa: Abajo
  zho: 下端
Break the video into columns to encode faster (lesser quality):
  deu: Das Video in Spalten aufteilen, um schneller zu kodieren (geringere Qualität)
  eng: Break the video into columns to encode faster (lesser quality)
  fra: Diviser la vidéo en colonnes pour un encodage plus rapide (qualité moindre)
  ita: Rompere il video in colonne per codificare più velocemente (qualità inferiore)
  spa: Dividir el video en columnas para codificar más rápido (menor calidad)
  zho: 将视频按列分割，以更快地进行编码（质量较差）。
Break the video into rows to encode faster (lesser quality):
  deu: Das Video in Zeilen aufteilen, um schneller zu kodieren (geringere Qualität)
  eng: Break the video into rows to encode faster (lesser quality)
  fra: Diviser la vidéo en lignes pour un encodage plus rapide (qualité moindre)
  ita: Suddividere il video in righe per codificare più velocemente (qualità inferiore)
  spa: Dividir el video en filas para codificar más rápido (menor calidad)
  zho: 将视频按行分割，以更快地进行编码（质量较差）。
Build:
  deu: Erstellen
  eng: Build
  fra: Construire
  ita: Costruire
  spa: Construye
  zho: 构建
Burn In:
  deu: Einbrennen
  eng: Burn In
  fra: Burn In
  ita: Bruciare in
  spa: Quemar en
  zho: 内嵌
CPU Used:
  deu: Verwendete CPU
  eng: CPU Used
  fra: CPU utilisé
  ita: CPU usata
  spa: CPU utilizado
  zho: CPU用量
Cancel:
  deu: Abbrechen
  eng: Cancel
  fra: Annuler
  ita: Annulla
  spa: Cancelar
  zho: 取消
Cancel Conversion:
  deu: Konvertierung abbrechen
  eng: Cancel Conversion
  fra: Annuler la conversion
  ita: Annullare la conversione
  spa: Cancelar la conversión
  zho: 取消转换
Cancel has been requested, killing encoding:
  deu: Abbrechen wurde angefordert, Kodierung wird abgebrochen
  eng: Cancel has been requested, killing encoding
  fra: L'annulation a été demandée, tuant l'encodage
  ita: È stata richiesta la cancellazione, uccidendo la codifica
  spa: Se ha solicitado la cancelación, matando la codificación
  zho: 已请求取消，正在终止编码
Canceling current encode:
  deu: Abbrechen der aktuellen Kodierung
  eng: Canceling current encode
  fra: Cancelar la codificación actual
  ita: Annullamento della corrente di codifica
  spa: Cancelar la codificación actual
  zho: 正在取消当前编码
Cancelled:
  deu: Abgebrochen
  eng: Cancelled
  fra: Annulé
  ita: Cancellato
  spa: Cancelado
  zho: 已取消
Cancelled - Ready to try again:
  deu: Abgebrochen - Bereit zum erneuten Versuch
  eng: Cancelled - Ready to try again
  fra: Annulé - Prêt à réessayer
  ita: Annullato - Pronto a riprovare
  spa: Cancelado - Listo para intentarlo de nuevo
  zho: 已取消 - 准备重试
Cannot remove afterwards!:
  deu: Kann nicht nachträglich entfernt werden!
  eng: Cannot remove afterwards!
  fra: Ne peut pas être retiré par la suite !
  ita: Non può essere rimosso dopo!
  spa: No se puede quitar después!
  zho: Cannot remove afterwards!
Check for Newer Version of FastFlix:
  deu: Prüfen auf neuere Version von FastFlix
  eng: Check for Newer Version of FastFlix
  fra: Consultez la nouvelle version de FastFlix
  ita: Verifica la presenza di una versione più recente di FastFlix
  spa: Busca la nueva versión de FastFlix
  zho: 检查FastFlix更新
Clean Old Logs:
  deu: Alte Stämme reinigen
  eng: Clean Old Logs
  fra: Nettoyer les vieilles bûches
  ita: Pulire i vecchi tronchi
  spa: Limpiar los viejos troncos
  zho: 清理旧日志
Clear Completed:
  deu: Erledigt löschen
  eng: Clear Completed
  fra: Clair Terminé
  ita: Chiaro Completato
  spa: Claro Completado
  zho: 清理已完成项目
Close GUI Only:
  deu: Nur GUI schließen
  eng: Close GUI Only
  fra: Fermer uniquement l'interface graphique
  ita: Chiudi solo GUI
  spa: Cerrar sólo el GUI
  zho: 只关闭GUI
CodeCalamity UHD HDR Encoding Guide:
  deu: CodeCalamity UHD HDR-Codierungsanleitung
  eng: CodeCalamity UHD HDR Encoding Guide
  fra: Guide d'encodage CodeCalamity UHD HDR
  ita: Guida alla codifica CodeCalamity UHD HDR
  spa: CodeCalamity UHD Guía de codificación HDR
  zho: CodeCalamity的UHD HDR编码指南（英文）
Command has completed:
  deu: Befehl wurde beendet
  eng: Command has completed
  fra: Le commandement a terminé
  ita: Il comando ha completato
  spa: El comando ha completado
  zho: 命令已完成
Command worker received request to pause current encode:
  deu: Command Worker hat Anforderung erhalten, die aktuelle Codierung zu pausieren
  eng: Command worker received request to pause current encode
  fra: Un employé du commandement a reçu une demande de pause de l'encodage en cours
  ita: Operatore di comando ha ricevuto la richiesta di mettere in pausa la codifica corrente
  spa: El trabajador del comando recibió una solicitud para pausar la codificación actual
  zho: 命令执行程序收到了暂停当前编码的请求
Command worker received request to pause encoding after the current item completes:
  deu: Command-Worker hat Anforderung erhalten, das Encoding nach Abschluss des aktuellen Elements zu pausieren
  eng: Command worker received request to pause encoding after the current item completes
  fra: Un membre du personnel de commandement a reçu une demande de pause d'encodage après la fin de l'élément en cours
  ita: L'operatore di comando ha ricevuto la richiesta di mettere in pausa la codifica dopo il completamento della voce corrente
  spa: El trabajador del comando recibió la solicitud de pausar la codificación después de que el elemento actual complete
  zho: 命令执行程序收到了在当前项目完成后暂停编码的请求
Command worker received request to resume encoding:
  deu: Befehls-Worker hat Anforderung erhalten, die Kodierung fortzusetzen
  eng: Command worker received request to resume encoding
  fra: Le commandant a reçu une demande de reprise de l'encodage
  ita: L'operatore di comando ha ricevuto la richiesta di riprendere la codifica
  spa: El comandante recibió la solicitud de reanudar la codificación
  zho: 命令执行程序收到了恢复编码的请求
Command worker received request to resume paused encode:
  deu: Befehls-Worker hat Anforderung erhalten, die pausierte Codierung fortzusetzen
  eng: Command worker received request to resume paused encode
  fra: Un officier de commandement a reçu une demande de reprise de l'encodage en pause
  ita: Operatore di comando ha ricevuto la richiesta di riprendere la pausa codificare
  spa: El trabajador del comando recibió la solicitud de reanudar la codificación en pausa
  zho: 命令执行程序收到了恢复已暂停编码的请求
Commands to execute:
  deu: Befehle zum Ausführen
  eng: Commands to execute
  fra: Commandes à exécuter
  ita: Comandi da eseguire
  spa: Comandos para ejecutar
  zho: 待执行命令
Conversion:
  deu: Konvertierung
  eng: Conversion
  fra: Conversion
  ita: Conversione
  spa: Conversión
  zho: 转换
Conversion cancelled, delete incomplete file:
  deu: Konvertierung abgebrochen, unvollständige Datei löschen
  eng: Conversion cancelled, delete incomplete file
  fra: Conversion annulée, suppression du dossier incomplet
  ita: Conversione annullata, cancellare il file incompleto
  spa: Conversión cancelada, borrar archivo incompleto
  zho: 转换已取消，删除不完整的文件
Convert:
  deu: Konvertieren
  eng: Convert
  fra: Convertir
  ita: Convertire
  spa: Convierte
  zho: 转换
Convert BT2020 colorspace into bt709:
  deu: BT2020-Farbraum in bt709 konvertieren
  eng: Convert BT2020 colorspace into bt709
  fra: Convertir l'espace colorimétrique BT2020 en bt709
  ita: Convertire lo spazio di colore BT2020 in bt709
  spa: Convierte el espacio de color BT2020 en bt709
  zho: 将BT2020色彩空间转换为BT709
Copy Chapters:
  deu: Kapitel kopieren
  eng: Copy Chapters
  fra: Copier les chapitres
  ita: Copiare i capitoli
  spa: Copiar capítulos
  zho: 复制章节
Copy Commands:
  deu: Befehle kopieren
  eng: Copy Commands
  fra: Commandes de copie
  ita: Comandi di copia
  spa: Copiar comandos
  zho: 复制命令
Copy Cover:
  deu: Cover kopieren
  eng: Copy Cover
  fra: Copie de la couverture
  ita: Copia di copertina
  spa: Copia de la portada
  zho: 复制封面
Copy Landscape Cover:
  deu: Querformatiges Cover kopieren
  eng: Copy Landscape Cover
  fra: Copie de la couverture paysage
  ita: Copiare la copertura del paesaggio
  spa: Copia de la portada del paisaje
  zho: 复制横向封面
Copy Small Cover (no preview):
  deu: Kleines Cover kopieren (keine Vorschau)
  eng: Copy Small Cover (no preview)
  fra: Copie de la petite couverture (pas de prévisualisation)
  ita: Copia copertina piccola (nessuna anteprima)
  spa: Copia de la portada pequeña (sin vista previa)
  zho: 复制小封面（无预览）
Copy Small Landscape Cover  (no preview):
  deu: Kleines Querformat-Cover kopieren (keine Vorschau)
  eng: Copy Small Landscape Cover  (no preview)
  fra: Copie de la petite couverture paysagère (pas de prévisualisation)
  ita: Copia piccola copertura del paesaggio (nessuna anteprima)
  spa: Copia de la cubierta de un pequeño paisaje (sin vista previa)
  zho: 复制横向小封面（无预览）
Copy all commands to the clipboard:
  deu: Kopiert alle Befehle in die Zwischenablage
  eng: Copy all commands to the clipboard
  fra: Copier toutes les commandes dans le presse-papiers
  ita: Copiare tutti i comandi negli appunti
  spa: Copia todos los comandos al portapapeles
  zho: 将所有命令复制到剪贴板
Copy the chapter markers as is from incoming source.:
  deu: Kopieren Sie die Kapitelmarkierungen so wie sie sind aus der eingehenden Quelle.
  eng: Copy the chapter markers as is from incoming source.
  fra: Copiez les marqueurs de chapitre tels quels à partir de la source entrante.
  ita: Copiare i marcatori dei capitoli come da sorgente in entrata.
  spa: Copie los marcadores de capítulo tal como están de la fuente entrante.
  zho: 将章节标记按原样从输入源复制。
Could not compress old logs:
  deu: Konnte alte Protokolle nicht komprimieren
  eng: Could not compress old logs
  fra: Impossible de comprimer les vieilles bûches
  ita: Non riusciva a comprimere i vecchi tronchi
  spa: No podía comprimir los troncos viejos
  zho: 无法压缩旧日志
Could not load config file!:
  deu: Konnte Konfigurationsdatei nicht laden!
  eng: Could not load config file!
  fra: Impossible de charger le fichier de configuration !
  ita: Impossibile caricare il file di configurazione!
  spa: ¡No pude cargar el archivo de configuración!
  zho: 无法加载配置文件!
Cover:
  deu: Cover
  eng: Cover
  fra: Couverture
  ita: Coprire
  spa: Cubre
  zho: 封面
Create Profile:
  deu: Profil erstellen
  eng: Create Profile
  fra: Créer un profil
  ita: Crea profilo
  spa: Crear el perfil
  zho: 创建方案
Crop:
  deu: Zuschneiden
  eng: Crop
  fra: Culture
  ita: Ritaglio
  spa: Crop
  zho: 裁剪
Current Profile Settings:
  deu: Aktuelle Profileinstellungen
  eng: Current Profile Settings
  fra: Paramètres du profil actuel
  ita: Impostazioni del profilo corrente
  spa: Configuración del perfil actual
  zho: 当前方案设置
Currently only works for image based subtitles.:
  deu: Funktioniert derzeit nur bei bildbasierten Untertiteln.
  eng: Currently only works for image based subtitles.
  fra: Actuellement, il ne fonctionne que pour les sous-titres basés sur l'image.
  ita: Attualmente funziona solo per i sottotitoli basati su immagini.
  spa: Actualmente sólo funciona para subtítulos basados en imágenes.
  zho: 目前只适用于基于图像的字幕。
Custom ffmpeg options:
  deu: Benutzerdefinierte ffmpeg-Optionen
  eng: Custom ffmpeg options
  fra: Options ffmpeg personnalisées
  ita: Opzioni ffmpeg personalizzate
  spa: Opciones personalizadas de ffmpeg
  zho: 自定义ffmpeg选项
Default 4. This parameter has a quadratic effect on the amount of memory allocated:
  deu: Voreinstellung 4. Dieser Parameter hat einen quadratischen Effekt auf die Menge des zugewiesenen Speichers
  eng: Default 4. This parameter has a quadratic effect on the amount of memory allocated
  fra: Défaut 4. Ce paramètre a un effet quadratique sur la quantité de mémoire allouée
  ita: Predefinito 4. Questo parametro ha un effetto quadratico sulla quantità di memoria allocata
  spa: Por defecto 4. Este parámetro tiene un efecto cuadrático en la cantidad de memoria asignada
  zho: 默认值为4。此参数对于所分配的内存量和--b-adapt
Default disabled.:
  deu: Standardmäßig deaktiviert.
  eng: Default disabled.
  fra: Désactivé par défaut.
  ita: Predefinito disabilitato.
  spa: Desactivado por defecto.
  zho: 默认禁用。
Default enabled.:
  deu: Standardmäßig aktiviert.
  eng: Default enabled.
  fra: Activé par défaut.
  ita: Predefinito abilitato.
  spa: Por defecto habilitado.
  zho: 默认启用。
Default is an autodetected count based on the number of CPU cores and whether WPP is enabled or not.:
  deu: Standard ist eine automatisch ermittelte Anzahl basierend auf der Anzahl der CPU-Kerne und ob WPP aktiviert ist oder nicht.
  eng: Default is an autodetected count based on the number of CPU cores and whether WPP is enabled or not.
  fra: La valeur par défaut est un comptage autodétecté basé sur le nombre de cœurs CPU et sur l'activation ou non du WPP.
  ita: Default è un conteggio automatico basato sul numero di core della CPU e sul fatto che WPP sia abilitato o meno.
  spa: Por defecto es un conteo autodetectado basado en el número de núcleos de la CPU y si WPP está habilitado o no.
  zho: 默认为根据CPU核数和是否启用WPP（Wavefront Parallel Processing）自动确定。
'Default: AQ enabled with auto-variance':
  deu: 'Voreinstellung: AQ aktiviert mit Auto-Varianz'
  eng: 'Default: AQ enabled with auto-variance'
  fra: 'Par défaut : AQ activé avec auto-variance'
  ita: 'Default: AQ abilitato con auto-varianza'
  spa: 'Por defecto: AQ habilitado con auto-varianza'
  zho: 默认值为enabled + auto-variance
Deinterlace:
  deu: Deinterlace
  eng: Deinterlace
  fra: Deinterlace
  ita: Deinterlace
  spa: Deinterlace
  zho: 反交错
Delete:
  deu: Löschen
  eng: Delete
  fra: Supprimer
  ita: Cancellare
  spa: Eliminar
  zho: 删除
Delete Current Profile:
  deu: Aktuelles Profil löschen
  eng: Delete Current Profile
  fra: Supprimer le profil actuel
  ita: Cancellare il profilo corrente
  spa: Borrar el perfil actual
  zho: 删除当前方案
Detecting Interlace:
  deu: Erkennen von Interlace
  eng: Detecting Interlace
  fra: Détection d'entrelacs
  ita: Rilevamento dell'interlacciamento
  spa: Detección del entrelazado
  zho: 正在检测隔行扫描
Determine HDR details:
  deu: HDR-Details ermitteln
  eng: Determine HDR details
  fra: Déterminer les détails du RDH
  ita: Determinare i dettagli HDR
  spa: Determinar los detalles del HDR
  zho: 检测HDR详情
Disposition:
  deu: Disposition
  eng: Disposition
  fra: Disposition
  ita: Disposizione
  spa: Disposición
  zho: 处置
Dither:
  deu: Dithern
  eng: Dither
  fra: Soit
  ita: Dither
  spa: Dither
  zho: 抖动
Dither is an intentionally applied form of noise used to randomize quantization error,:
  deu: Dither ist eine absichtlich angewandte Form des Rauschens, die dazu dient, Quantisierungsfehler zu randomisieren,
  eng: Dither is an intentionally applied form of noise used to randomize quantization error,
  fra: Dither est une forme de bruit appliquée intentionnellement et utilisée pour randomiser l'erreur de quantification,
  ita: Il dither è una forma di rumore applicata intenzionalmente usata per randomizzare l'errore di quantizzazione,
  spa: El Dither es una forma de ruido aplicada intencionalmente que se utiliza para aleatorizar el error de cuantificación,
  zho: 抖动（Dither）是一种为了随机化量化误差（quantization error）而有意添加的噪声，
Download Newest FFmpeg:
  deu: Neuestes FFmpeg herunterladen
  eng: Download Newest FFmpeg
  fra: Télécharger le dernier FFmpeg
  ita: Scarica il nuovo FFmpeg
  spa: Descargar el nuevo FFmpeg
  zho: 下载最新版FFmpeg
Downloading FFmpeg:
  deu: Herunterladen von FFmpeg
  eng: Downloading FFmpeg
  fra: Télécharger FFmpeg
  ita: Scaricare FFmpeg
  spa: Descargar FFmpeg
  zho: 正在下载FFmpeg
Dual License:
  deu: Doppellizenz
  eng: Dual License
  fra: Double licence
  ita: Doppia Licenza
  spa: Licencia doble
  zho: 双重许可
Enable row based multi-threading:
  deu: Zeilenbasiertes Multithreading aktivieren
  eng: Enable row based multi-threading
  fra: Activer le multi-threading basé sur les lignes
  ita: Abilita il multi-threading basato sulle righe
  spa: Habilitar el multihilo basado en filas
  zho: 启用基于行的多线程
Enable strong intra smoothing for 32x32 intra blocks.:
  deu: Aktivieren Sie die starke Intra-Glättung für 32x32-Intra-Blöcke.
  eng: Enable strong intra smoothing for 32x32 intra blocks.
  fra: Permettre un lissage intra fort pour les blocs intra 32x32.
  ita: Abilita una forte lisciatura intra per gli intrablocchi 32x32.
  spa: Habilitar un fuerte alisamiento interno para los bloqueos internos de 32x32.
  zho: Enable strong intra smoothing for 32x32 intra blocks.
Enable the yadif filter:
  deu: Aktivieren Sie den Yadif-Filter
  eng: Enable the yadif filter
  fra: Activer le filtre yadif
  ita: Attivare il filtro yadif
  spa: Habilitar el filtro yadif
  zho: 启用yadif过滤器
Enabled:
  deu: Aktiviert
  eng: Enabled
  fra: Activé
  ita: Abilitato
  spa: Habilitado
  zho: 启用
Enabled automatically when --master-display or --max-cll is specified.:
  deu: Wird automatisch aktiviert, wenn --master-display oder --max-cll angegeben wird.
  eng: Enabled automatically when --master-display or --max-cll is specified.
  fra: Activé automatiquement lorsque --master-display ou --max-cll est spécifié.
  ita: Abilitato automaticamente quando viene specificato --master-display o --max-cll.
  spa: Se activa automáticamente cuando se especifica --master-display o --max-cll.
  zho: 当指定--master-display或--max-cll时自动启用。
Enables the yadif filter.:
  deu: Aktiviert den Yadif-Filter.
  eng: Enables the yadif filter.
  fra: Active le filtre yadif.
  ita: Abilita il filtro yadif.
  spa: Habilita el filtro yadif.
  zho: 启用yadif过滤器。
Enables true lossless coding by bypassing scaling, transform, quantization and in-loop filtering.:
  deu: Ermöglicht echte verlustfreie Kodierung unter Umgehung von Skalierung, Transformation, Quantisierung und In-Loop-Filterung.
  eng: Enables true lossless coding by bypassing scaling, transform, quantization and in-loop filtering.
  fra: Active le véritable codage sans perte en contournant la mise à l'échelle, la transformation, la quantification et le filtrage en boucle.
  ita: Abilita la vera codifica senza perdita di dati bypassando la scalatura, la trasformazione, la quantizzazione e il filtraggio in loop.
  spa: Habilita la verdadera codificación sin pérdidas evitando el escalado, la transformación, la cuantificación y el filtrado en bucle.
  zho: 绕过缩放、变换、量化和in-loop filtering，从而实现真正的无损编码。
Enabling cover thumbnails on your system:
  deu: Aktivieren von Cover-Miniaturansichten auf Ihrem System
  eng: Enabling cover thumbnails on your system
  fra: Activation des vignettes de couverture sur votre système
  ita: Abilita le miniature del coperchio del sistema
  spa: Habilitando las miniaturas de la cubierta en su sistema
  zho: 在系统上启用封面缩略图（英文）
Encoder:
  deu: Codierer
  eng: Encoder
  fra: Encodeur
  ita: Encoder
  spa: Codificador
  zho: 编码器
Encoder Output:
  deu: Encoder-Ausgabe
  eng: Encoder Output
  fra: Sortie de l'encodeur
  ita: Uscita encoder
  spa: Salida del codificador
  zho: 编码器输出
Encoding Queue:
  deu: Kodierungswarteschlange
  eng: Encoding Queue
  fra: File d'attente d'encodage
  ita: Coda di codifica
  spa: Cola de codificación
  zho: 编码队列
Encoding Status:
  deu: Kodierungsstatus
  eng: Encoding Status
  fra: Statut d'encodage
  ita: Stato di codifica
  spa: Estado de la codificación
  zho: 编码状态
Encoding command:
  deu: Kodierungsbefehl
  eng: Encoding command
  fra: Commande d'encodage
  ita: Comando di codifica
  spa: Comando de codificación
  zho: 编码命令
Encoding complete:
  deu: Kodierung abgeschlossen
  eng: Encoding complete
  fra: Encodage complet
  ita: Codifica completa
  spa: Codificación completa
  zho: 编码完成
End:
  deu: Beenden
  eng: End
  fra: Fin
  ita: Fine
  spa: Fin
  zho: 结束
Enforce an encode profile:
  deu: Erzwingen eines Kodierprofils
  eng: Enforce an encode profile
  fra: Faire appliquer un profil codé
  ita: Applicare un profilo di codifica
  spa: Hacer cumplir un perfil de codificación
  zho: 应用一个编码规格
Error:
  deu: Fehler
  eng: Error
  fra: Erreur
  ita: Errore
  spa: Error
  zho: 错误
Error Updating Thumbnail:
  deu: Fehler beim Aktualisieren des Vorschaubildes
  eng: Error Updating Thumbnail
  fra: Erreur de mise à jour de la vignette
  ita: Errore aggiornamento miniatura
  spa: Error de actualización de la miniatura
  zho: 缩略图更新错误
Error detected while converting:
  deu: Fehler beim Konvertieren erkannt
  eng: Error detected while converting
  fra: Erreur détectée lors de la conversion
  ita: Errore rilevato durante la conversione
  spa: Error detectado durante la conversión
  zho: 转换时检测到错误
Estimated file size based on bitrate:
  deu: Geschätzte Dateigröße basierend auf der Bitrate
  eng: Estimated file size based on bitrate
  fra: Estimation de la taille du fichier en fonction du débit binaire
  ita: Dimensione stimata del file in base al bitrate
  spa: Tamaño estimado del archivo basado en la tasa de bits
  zho: 基于比特率的估计文件大小
Estimated time left for current command:
  deu: Geschätzte verbleibende Zeit für den aktuellen Befehl
  eng: Estimated time left for current command
  fra: Estimation du temps restant pour le commandement en cours
  ita: Tempo stimato rimasto per il comando corrente
  spa: Tiempo estimado para el comando actual
  zho: 当前命令的估计剩余时间
Exit:
  deu: Beenden
  eng: Exit
  fra: Sortie
  ita: Uscita
  spa: Salga de
  zho: 退出
Exit application:
  deu: Anwendung beenden
  eng: Exit application
  fra: Demande de sortie
  ita: Applicazione di uscita
  spa: Aplicación de salida
  zho: 退出应用
Extra flags or options, cannot modify existing settings:
  deu: Zusätzliche Flags oder Optionen, kann bestehende Einstellungen nicht ändern
  eng: Extra flags or options, cannot modify existing settings
  fra: Drapeaux ou options supplémentaires, ne peuvent pas modifier les paramètres existants
  ita: I flag o le opzioni extra, non possono modificare le impostazioni esistenti
  spa: Las banderas u opciones adicionales, no pueden modificar los ajustes existentes
  zho: 额外的标志或选项，无法修改已有设置。
Extract covers:
  deu: Extrahieren deckt ab
  eng: Extract covers
  fra: Extrait couvre
  ita: Coperture per l'estrazione
  spa: Extraer las cubiertas
  zho: 提取封面
FFMPEG AV1 Encoding Guide:
  deu: FFMPEG AV1-Kodierungsleitfaden
  eng: FFMPEG AV1 Encoding Guide
  fra: Guide d'encodage FFMPEG AV1
  ita: Guida alla codifica FFMPEG AV1
  spa: Guía de codificación del FFMPEG AV1
  zho: FFMPEG AV1编码指南（英文）
FFMPEG AVC / H.264 Encoding Guide:
  deu: FFMPEG AVC / H.264 Kodierungsleitfaden
  eng: FFMPEG AVC / H.264 Encoding Guide
  fra: FFMPEG AVC / Guide d'encodage H.264
  ita: Guida alla codifica FFMPEG AVC / H.264
  spa: Guía de codificación FFMPEG AVC / H.264
  zho: FFMPEG AVC / H.264 编码指南（英文）
FFMPEG HEVC / H.265 Encoding Guide:
  deu: FFMPEG HEVC / H.265 Kodierungsleitfaden
  eng: FFMPEG HEVC / H.265 Encoding Guide
  fra: FFMPEG HEVC / Guide d'encodage H.265
  ita: Guida alla codifica FFMPEG HEVC / H.265
  spa: Guía de codificación FFMPEG HEVC / H.265
  zho: FFMPEG HEVC / H.265编码指南（英文）
FFMPEG VP9 Encoding Guide:
  deu: FFMPEG VP9-Encoding-Anleitung
  eng: FFMPEG VP9 Encoding Guide
  fra: FFMPEG Guide d'encodage VP9
  ita: Guida alla codifica FFMPEG VP9
  spa: Guía de codificación del FFMPEG VP9
  zho: FFMPEG VP9编码指南（英文）
FFmpeg updated - Please restart FastFlix:
  deu: FFmpeg aktualisiert - Bitte starten Sie FastFlix neu
  eng: FFmpeg updated - Please restart FastFlix
  fra: FFmpeg mis à jour - Veuillez redémarrer FastFlix
  ita: FFmpeg aggiornato - Si prega di riavviare FastFlix
  spa: FFmpeg actualizado - Por favor, reinicie FastFlix
  zho: FFmpeg更新--请重新启动FastFlix。
FPS:
  deu: FPS
  eng: FPS
  fra: FPS
  ita: FPS
  spa: FPS
  zho: FPS
For lossless, this is a size/speed tradeoff.:
  deu: Bei verlustfreier Encodierung ist dies ein Kompromiss zwischen Größe und Geschwindigkeit.
  eng: For lossless, this is a size/speed tradeoff.
  fra: Pour les moins fortunés, il s'agit d'un compromis taille/vitesse.
  ita: Per i lossless, questo è un compromesso tra dimensioni e velocità.
  spa: Para los que no tienen pérdidas, esto es un intercambio de tamaño/velocidad.
  zho: 在无损编码时，此选项在大小与速度之间权衡。
For lossy, this is a quality/speed tradeoff.:
  deu: Für verlustbehaftet ist dies ein Kompromiss zwischen Qualität und Geschwindigkeit.
  eng: For lossy, this is a quality/speed tradeoff.
  fra: Pour les perdants, il s'agit d'un compromis qualité/vitesse.
  ita: Per le perdite, si tratta di un compromesso qualità/velocità.
  spa: Para los que tienen pérdidas, es una compensación de calidad/velocidad.
  zho: 在有损编码时，此选项在质量与速度之间权衡。
Force HDR10 signaling:
  deu: HDR10-Signalisierung erzwingen
  eng: Force HDR10 signaling
  fra: Forcer la signalisation HDR10
  ita: Forza segnalazione HDR10
  spa: Señalización de la fuerza HDR10
  zho: 强制发送HDR10信号
Frame Threads:
  deu: Frame-Threads
  eng: Frame Threads
  fra: Fils de trame
  ita: Filettature del telaio
  spa: Hilos del marco
  zho: 帧线程
Frames Per Second:
  deu: Frames pro Sekunde
  eng: Frames Per Second
  fra: Images par seconde
  ita: Cornici al secondo
  spa: Cuadros por segundo
  zho: 每秒帧数
Gather FFmpeg audio encoders:
  deu: Sammeln von FFmpeg-Audio-Encodern
  eng: Gather FFmpeg audio encoders
  fra: Rassembler les encodeurs audio FFmpeg
  ita: Raccogliere gli encoder audio FFmpeg
  spa: Reúne los codificadores de audio FFmpeg
  zho: Gather FFmpeg audio encoders
Gather FFmpeg version:
  deu: Sammeln Sie FFmpeg-Version
  eng: Gather FFmpeg version
  fra: Rassembler la version FFmpeg
  ita: Raccogliere la versione FFmpeg
  spa: Reunir la versión FFmpeg
  zho: 获取FFmpeg版本
Google's VP9 HDR Encoding Guide:
  deu: VP9-HDR-Kodierungsanleitung von Google
  eng: Google's VP9 HDR Encoding Guide
  fra: Guide d'encodage HDR VP9 de Google
  ita: Guida alla codifica HDR VP9 di Google
  spa: Guía de codificación HDR VP9 de Google
  zho: 谷歌VP9 HDR编码指南（英文）
HDR10 Optimizations:
  deu: HDR10-Optimierungen
  eng: HDR10 Optimizations
  fra: Optimisations du HDR10
  ita: Ottimizzazioni HDR10
  spa: Optimizaciones del HDR10
  zho: HDR10优化
HDR10+ Metadata:
  deu: HDR10+-Metadaten
  eng: HDR10+ Metadata
  fra: Métadonnées HDR10
  ita: HDR10+ Metadati
  spa: Metadatos HDR10+
  zho: HDR10+元数据
HDR10+ Metadata Extraction:
  deu: HDR10+-Metadaten-Extraktion
  eng: HDR10+ Metadata Extraction
  fra: Extraction de métadonnées HDR10+.
  ita: Estrazione di metadati HDR10+
  spa: Extracción de metadatos HDR10+
  zho: HDR10+元数据提取指南（英文）
HDR10+ Optimizations:
  deu: HDR10+-Optimierungen
  eng: HDR10+ Optimizations
  fra: Optimisations du HDR10
  ita: Ottimizzazioni HDR10+
  spa: Optimizaciones del HDR10+
  zho: HDR10+优化
Have to select a video first:
  deu: Sie müssen zuerst ein Video auswählen
  eng: Have to select a video first
  fra: Il faut d'abord sélectionner une vidéo
  ita: Devi prima selezionare un video
  spa: Primero hay que seleccionar un video.
  zho: 需要先选择一个视频
Height:
  deu: Höhe
  eng: Height
  fra: Hauteur
  ita: Altezza
  spa: Altura
  zho: 高度
Help:
  deu: Hilfe
  eng: Help
  fra: Aide
  ita: Aiuto
  spa: Ayuda
  zho: 帮助
Hide NAL unit messages:
  deu: NAL-Geräte-Meldungen ausblenden
  eng: Hide NAL unit messages
  fra: Cacher les messages de l'unité NAL
  ita: Nascondere i messaggi delle unità NAL
  spa: Ocultar los mensajes de la unidad NAL
  zho: 隐藏NAL unit信息
Horizontal Flip:
  deu: Horizontal Flip
  eng: Horizontal Flip
  fra: Renvoi horizontal
  ita: Capovolgimento orizzontale
  spa: Volteo horizontal
  zho: 水平翻转
Initialize Encoders:
  deu: Kodierer initialisieren
  eng: Initialize Encoders
  fra: Initialiser les codeurs
  ita: Inizializzare gli encoder
  spa: Iniciar los codificadores
  zho: 初始化编码器
Intra-Encoding:
  deu: Intra-Encoding
  eng: Intra-Encoding
  fra: Intra-encodage
  ita: Intra-Encoding
  spa: Intracodificación
  zho: Intra-Encoding
Intra-Smoothing:
  deu: Intra-Glättung
  eng: Intra-Smoothing
  fra: Intra-Lissage
  ita: Intra-Smoothing
  spa: Intra-Smoothing
  zho: Intra-Smoothing
Intra-refresh:
  deu: Intra-Auffrischung
  eng: Intra-refresh
  fra: Intra-refresh
  ita: Intra-refresh
  spa: Intra-refresco
  zho: 帧内刷新
Invalid Crop:
  deu: Ungültiger Zuschnitt
  eng: Invalid Crop
  fra: Récolte non valable
  ita: Raccolto non valido
  spa: Cultivo inválido
  zho: 无效裁剪
It is recommended that AQ-mode be enabled along with this feature:
  deu: Es wird empfohlen, dass der AQ-Modus zusammen mit dieser Funktion aktiviert wird
  eng: It is recommended that AQ-mode be enabled along with this feature
  fra: Il est recommandé d'activer le mode AQ en même temps que cette fonction
  ita: Si raccomanda di abilitare la modalità AQ insieme a questa funzione
  spa: Se recomienda que el modo AQ se active junto con esta función
  zho: 使用该功能时建议同时启用自适应量化。
It saves a few bits and can help performance in the client's tonemapper.:
  deu: Er spart ein paar Bits und kann die Leistung im Tonemapper des Clients verbessern.
  eng: It saves a few bits and can help performance in the client's tonemapper.
  fra: Il permet d'économiser quelques bits et peut aider à améliorer les performances de la machine à café du client.
  ita: Consente di risparmiare qualche bit e può aiutare le prestazioni nel tonemapper del cliente.
  spa: Ahorra unos pocos bits y puede ayudar al rendimiento en el mapa de tonos del cliente.
  zho: It saves a few bits and can help performance in the client's tonemapper.
Keep:
  deu: beibehalten
  eng: Keep
  fra: Conservez
  ita: Conservare
  spa: Manténgase en
  zho: 保留
Keep FastFlix Open:
  deu: FastFlix offen halten
  eng: Keep FastFlix Open
  fra: Gardez FastFlix ouvert
  ita: Tenere aperto FastFlix
  spa: Mantener FastFlix abierto
  zho: 保持FastFlix运行
Keep aspect ratio:
  deu: Seitenverhältnis beibehalten
  eng: Keep aspect ratio
  fra: Conserver le rapport d'aspect
  ita: Mantenere il rapporto di aspetto
  spa: Mantener la relación de aspecto
  zho: 保持纵横比
LICENSES:
  deu: LIZENZEN
  eng: LICENSES
  fra: LICENCES
  ita: LICENZE
  spa: LICENCIAS
  zho: 许可
Landscape Cover:
  deu: Abdeckung im Querformat
  eng: Landscape Cover
  fra: Couverture du paysage
  ita: Copertura del paesaggio
  spa: Cubierta del paisaje
  zho: 横向封面
Language:
  deu: Sprache
  eng: Language
  fra: Langue
  ita: Lingua
  spa: Idioma
  zho: 语言
Left:
  deu: Links
  eng: Left
  fra: Gauche
  ita: Sinistra
  spa: Izquierda
  zho: 左侧
Log2 of number of tile columns to encode faster (lesser quality):
  deu: Log2 der Anzahl der Kachelspalten, um schneller zu kodieren (geringere Qualität)
  eng: Log2 of number of tile columns to encode faster (lesser quality)
  fra: Log2 du nombre de colonnes de tuiles pour un encodage plus rapide (qualité moindre)
  ita: Log2 del numero di colonne di tegole da codificare più velocemente (qualità inferiore)
  spa: Log2 del número de columnas de azulejos para codificar más rápido (menor calidad)
  zho: Log2 of number of tile columns to encode faster (lesser quality)
Log2 of number of tile rows to encode faster (lesser quality):
  deu: Log2 der Anzahl der Kachelzeilen, um schneller zu kodieren (geringere Qualität)
  eng: Log2 of number of tile rows to encode faster (lesser quality)
  fra: Log2 du nombre de rangées de tuiles pour un encodage plus rapide (qualité moindre)
  ita: Log2 del numero di file di tegole da codificare più velocemente (qualità inferiore)
  spa: Log2 del número de filas de azulejos para codificar más rápido (menor calidad)
  zho: Log2 of number of tile rows to encode faster (lesser quality)
Lossless encodes implicitly have no rate control, all rate control options are ignored.:
  deu: Verlustfreie Kodierungen haben implizit keine Ratenkontrolle, alle Optionen zur Ratenkontrolle werden ignoriert.
  eng: Lossless encodes implicitly have no rate control, all rate control options are ignored.
  fra: Les codes sans perte n'ont implicitement aucun contrôle de taux, toutes les options de contrôle de taux sont ignorées.
  ita: Le codifiche lossless non hanno implicitamente alcun controllo del tasso, tutte le opzioni di controllo del tasso sono ignorate.
  spa: Los códigos sin pérdidas implícitamente no tienen control de la tasa, todas las opciones de control de la tasa son ignoradas.
  zho: 无损编码意味着没有码率控制，会忽略所有码率控制选项。
Max Muxing Queue Size:
  deu: Max. Größe der Muxing-Warteschlange
  eng: Max Muxing Queue Size
  fra: Taille maximale de la file d'attente
  ita: Dimensione massima della coda di Muxing
  spa: Tamaño máximo de la cola Muxing
  zho: 最大混流队列大小
Maximum B frames:
  deu: Maximale B-Frames
  eng: Maximum B frames
  fra: Cadres B maximum
  ita: Telaio massimo B
  spa: Máximo de cuadros B
  zho: 最大B帧数量
'Maximum number of consecutive b-frames. ':
  deu: 'Maximale Anzahl von aufeinanderfolgenden B-Frames. '
  eng: 'Maximum number of consecutive b-frames. '
  fra: "Nombre maximum d'images B consécutives. "
  ita: 'Numero massimo di b-frame consecutivi. '
  spa: 'Número máximo de fotogramas B consecutivos. '
  zho: 连续b帧的最大数量。
New Profile:
  deu: Neues Profil
  eng: New Profile
  fra: Nouveau profil
  ita: Nuovo profilo
  spa: Nuevo perfil
  zho: 新建方案
No Downmix:
  deu: Kein Downmix
  eng: No Downmix
  fra: Pas de Downmix
  ita: No Downmix
  spa: No hay Downmix
  zho: 无缩混
No Flip:
  deu: Kein Flip
  eng: No Flip
  fra: Pas de retournement
  ita: Senza capovolgere
  spa: No hay vuelta atrás
  zho: 无翻转
No Rotation:
  deu: Keine Drehung
  eng: No Rotation
  fra: Pas de rotation
  ita: Nessuna rotazione
  spa: No hay rotación
  zho: 无旋转
No Source Selected:
  deu: Keine Quelle ausgewählt
  eng: No Source Selected
  fra: Aucune source sélectionnée
  ita: Nessuna fonte selezionata
  spa: No se ha seleccionado ninguna fuente
  zho: 未选择来源
No Video File:
  deu: Keine Videodatei
  eng: No Video File
  fra: Pas de fichier vidéo
  ita: Nessun file video
  spa: No hay archivo de video
  zho: 没有视频文件
No command found for:
  deu: Kein Befehl gefunden für
  eng: No command found for
  fra: Aucune commande trouvée pour
  ita: Nessun comando trovato per
  spa: No se encontró ningún comando para
  zho: 没有找到命令
No crop, scale, rotation,flip nor any other filters will be applied.:
  deu: Es werden weder Zuschneiden, Skalieren, Drehen, Spiegeln noch andere Filter angewendet.
  eng: No crop, scale, rotation,flip nor any other filters will be applied.
  fra: Aucun filtre ne sera appliqué sur les cultures, les écailles, la rotation, le retournement ou autre.
  ita: Non verranno applicati filtri per il raccolto, la scala, la rotazione, il capovolgimento o altri filtri.
  spa: No se aplicará ningún filtro de cultivo, de escala, de rotación, de volteo ni ningún otro.
  zho: 不会应用裁剪、缩放、旋转、翻转或任何其他过滤器。
No encoding is currently in process, starting encode:
  deu: Es wird gerade keine Kodierung durchgeführt, Kodierung wird gestartet
  eng: No encoding is currently in process, starting encode
  fra: Aucun codage n'est actuellement en cours, le codage de départ
  ita: Nessuna codifica è attualmente in corso, iniziando a codificare
  spa: Ninguna codificación está actualmente en proceso, comenzando a codificar
  zho: 目前没有正在进行的编码，编码开始。
No new items in queue to convert:
  deu: Keine neuen Elemente in der Warteschlange zum Konvertieren
  eng: No new items in queue to convert
  fra: Pas de nouveaux éléments à convertir dans la file d'attente
  ita: Nessun nuovo elemento in coda per la conversione
  spa: No hay nuevos elementos en la cola para convertir
  zho: 队列中没有新项目要转换
No video found for:
  deu: Kein Video gefunden für
  eng: No video found for
  fra: Aucune vidéo trouvée pour
  ita: Nessun video trovato per
  spa: No se ha encontrado ningún vídeo para
  zho: 没有找到视频
None:
  deu: Keines
  eng: None
  fra: Aucune
  ita: Nessuno
  spa: Ninguno
  zho: 无
Not a video file:
  deu: Keine Videodatei
  eng: Not a video file
  fra: Pas un fichier vidéo
  ita: Non un file video
  spa: No es un archivo de video
  zho: 不是视频文件
Only put the HDR10+ dynamic metadata in the IDR and frames where the values have changed.:
  deu: Setzen Sie die dynamischen HDR10+-Metadaten nur in die IDR und Frames, bei denen sich die Werte geändert haben.
  eng: Only put the HDR10+ dynamic metadata in the IDR and frames where the values have changed.
  fra: Ne placez les métadonnées dynamiques HDR10+ que dans l'IDR et les cadres dont les valeurs ont changé.
  ita: Mettete i metadati dinamici HDR10+ solo nell'IDR e nei frame in cui i valori sono cambiati.
  spa: Sólo pon los metadatos dinámicos HDR10+ en el IDR y los cuadros donde los valores han cambiado.
  zho: Only put the HDR10+ dynamic metadata in the IDR and frames where the values have changed.
Only select first matching Audio Track:
  deu: Nur die erste passende Audiospur auswählen
  eng: Only select first matching Audio Track
  fra: Ne sélectionnez que la première piste audio correspondante
  ita: Selezionare solo la prima traccia audio corrispondente
  spa: Sólo seleccione la primera pista de audio que coincida
  zho: 只选择第一个匹配的音轨
Only select first matching Subtitle Track:
  deu: Nur die erste passende Untertitelspur auswählen
  eng: Only select first matching Subtitle Track
  fra: Ne sélectionnez que la première piste de sous-titres correspondante
  ita: Selezionare solo la prima traccia di sottotitoli corrispondente
  spa: Sólo seleccione la primera pista de subtítulos que coincida
  zho: 只选择第一个匹配的字幕轨
Open Directory:
  deu: Verzeichnis öffnen
  eng: Open Directory
  fra: Open Directory
  ita: Elenco aperto
  spa: Directorio Abierto
  zho: 开放目录
Open Log Directory:
  deu: Log-Verzeichnis öffnen
  eng: Open Log Directory
  fra: Répertoire des journaux ouverts
  ita: Aprire l'elenco dei log
  spa: Directorio abierto de registros
  zho: 打开日志目录
Output:
  deu: Ausgang
  eng: Output
  fra: Sortie
  ita: Uscita
  spa: Salida
  zho: 输出文件
Over-allocation of frame threads will not improve performance,:
  deu: Eine Überbelegung von Frame-Threads wird die Leistung nicht verbessern,
  eng: Over-allocation of frame threads will not improve performance,
  fra: Une allocation excessive des fils de trame n'améliorera pas les performances,
  ita: La sovra-assegnazione delle filettature del telaio non migliorerà le prestazioni,
  spa: La sobreasignación de hilos del marco no mejorará el rendimiento,
  zho: 过多分配帧线程无法提高性能，
Overlay this subtitle track onto the video during conversion.:
  deu: Überlagern Sie diese Untertitelspur während der Konvertierung mit dem Video.
  eng: Overlay this subtitle track onto the video during conversion.
  fra: Superposez cette piste de sous-titres sur la vidéo pendant la conversion.
  ita: Sovrapponete questa traccia di sottotitoli al video durante la conversione.
  spa: Superponga esta pista de subtítulos en el vídeo durante la conversión.
  zho: 在转换过程中，将此字幕轨道叠加到视频上。
PIR can replace keyframes by inserting a column of intra blocks in non-keyframes,:
  deu: PIR kann Keyframes durch Einfügen einer Spalte von Intrablöcken in Nicht-Keyframes ersetzen,
  eng: PIR can replace keyframes by inserting a column of intra blocks in non-keyframes,
  fra: Le PIR peut remplacer les images clés en insérant une colonne de blocs intra dans les images non clés,
  ita: Il PIR può sostituire i keyframe inserendo una colonna di blocchi interni nei non-keyframe,
  spa: PIR puede reemplazar los fotogramas clave insertando una columna de intrabloques en los fotogramas no clave,
  zho: PIR可以在非关键帧中插入一列intra blocks，从而替代关键帧。
Parse Video details:
  deu: Video-Details parsen
  eng: Parse Video details
  fra: Détails de la vidéo de Parse
  ita: Dettagli Parse Video
  spa: Detalles del video de análisis
  zho: 解析视频细节
Pause / Resume the current command:
  deu: Pause / Fortsetzen des aktuellen Befehls
  eng: Pause / Resume the current command
  fra: Pause / Reprise de la commande en cours
  ita: Pausa / Riprendere il comando corrente
  spa: Pausa / Reanudar el comando actual
  zho: 暂停/恢复当前命令
Pause Encode:
  deu: Pause Encode
  eng: Pause Encode
  fra: Pause Encode
  ita: Pausa Codificare
  spa: Codificar la pausa
  zho: 暂停编码
Pause Queue:
  deu: Warteschlange anhalten
  eng: Pause Queue
  fra: Pause
  ita: Coda di pausa
  spa: Pausa de la cola
  zho: 暂停队列
Pixel Format (requires at least 10-bit for HDR):
  deu: Pixelformat (erfordert mindestens 10-Bit für HDR)
  eng: Pixel Format (requires at least 10-bit for HDR)
  fra: Format Pixel (nécessite au moins 10 bits pour le HDR)
  ita: Formato pixel (richiede almeno 10 bit per HDR)
  spa: Formato de píxeles (requiere al menos 10 bits para el HDR)
  zho: 像素格式（HDR要求至少10-bit）
Please provide a profile name:
  deu: Bitte geben Sie einen Profilnamen an
  eng: Please provide a profile name
  fra: Veuillez fournir un nom de profil
  ita: Si prega di fornire un nome di profilo
  spa: Por favor, proporcione un nombre de perfil
  zho: 请提供个人资料名称
Please restart FastFlix to apply settings:
  deu: Bitte starten Sie FastFlix neu, um die Einstellungen zu übernehmen
  eng: Please restart FastFlix to apply settings
  fra: Por favor, reinicie FastFlix para aplicar la configuración
  ita: Riavviare FastFlix per applicare le impostazioni
  spa: Por favor, reinicie FastFlix para aplicar la configuración
  zho: 请重新启动FastFlix以应用设置
Poster Cover:
  deu: Poster-Cover
  eng: Poster Cover
  fra: Couverture de l'affiche
  ita: Copertina per poster
  spa: Cubierta del cartel
  zho: 纵向封面
Preserve:
  deu: Beibehalten
  eng: Preserve
  fra: Préserver
  ita: Conservare
  spa: Preservar
  zho: 保存
Preset:
  deu: Voreinstellung
  eng: Preset
  fra: Préréglage
  ita: Preset
  spa: Preset
  zho: 预设
Profile:
  deu: Profil
  eng: Profile
  fra: Profil
  ita: Profilo
  spa: Perfil
  zho: 规格
Profile Name:
  deu: Profil-Name
  eng: Profile Name
  fra: Nom du profil
  ita: Nome del profilo
  spa: Nombre del perfil
  zho: 方案名称
Profiles:
  deu: Profile
  eng: Profiles
  fra: Profils
  ita: Profili
  spa: Perfiles
  zho: 方案
Python:
  deu: Python
  eng: Python
  fra: Python
  ita: Python
  spa: Python
  zho: Python
Quality:
  deu: Qualität
  eng: Quality
  fra: Qualité
  ita: Qualità
  spa: Calidad
  zho: 质量
Quality and compression efficiency vs speed trade-off:
  deu: Kompromiss zwischen Qualität und Kompressionseffizienz und Geschwindigkeit
  eng: Quality and compression efficiency vs speed trade-off
  fra: Le compromis entre la qualité et l'efficacité de la compression et la vitesse
  ita: Qualità ed efficienza di compressione rispetto al compromesso velocità
  spa: La calidad y la eficiencia de la compresión frente a la compensación de la velocidad
  zho: 在质量及压缩效率与速度之间进行权衡
Quality/Speed ratio modifier:
  deu: Qualität/Geschwindigkeitsverhältnis-Modifikator
  eng: Quality/Speed ratio modifier
  fra: Modificateur du rapport qualité/vitesse
  ita: Modificatore rapporto qualità/velocità
  spa: Modificador de la relación calidad/velocidad
  zho: 调整质量与速度之比
Quality/Speed ratio modifier (defaults to -1):
  deu: 'Qualitäts-/Geschwindigkeitsverhältnis-Modifikator (Standardwert: -1)'
  eng: Quality/Speed ratio modifier (defaults to -1)
  fra: Modificateur du rapport qualité/vitesse (par défaut à -1)
  ita: Modificatore del rapporto qualità/velocità (valori predefiniti a -1)
  spa: Modificador de la relación calidad/velocidad (por defecto a -1)
  zho: 调整质量与速度之比（默认值为-1)
Quality/Speed ratio modifier (defaults to 4):
  deu: 'Modifikator für das Verhältnis Qualität/Geschwindigkeit (Standardwert: 4)'
  eng: Quality/Speed ratio modifier (defaults to 4)
  fra: Modificateur du rapport qualité/vitesse (par défaut à 4)
  ita: Modificatore del rapporto qualità/velocità (valori predefiniti a 4)
  spa: Modificador de la relación calidad/velocidad (por defecto a 4)
  zho: 调整质量与速度之比（默认值为4）
Queue:
  deu: Warteschlange
  eng: Queue
  fra: Queue
  ita: Coda
  spa: Cola
  zho: 队列
Queue has been paused:
  deu: Die Warteschlange wurde pausiert
  eng: Queue has been paused
  fra: La cola se ha detenido
  ita: La coda è stata messa in pausa
  spa: La cola se ha detenido
  zho: 队列已暂停
Raise or lower per-block quantization based on complexity analysis of the source image.:
  deu: Erhöhen oder verringern Sie die Quantisierung pro Block basierend auf der Komplexitätsanalyse des Quellbilds.
  eng: Raise or lower per-block quantization based on complexity analysis of the source image.
  fra: Augmenter ou diminuer la quantification par bloc en fonction de l'analyse de la complexité de l'image source.
  ita: Aumentare o diminuire la quantizzazione per blocco in base all'analisi della complessità dell'immagine sorgente.
  spa: Aumentar o disminuir la cuantificación por bloque basada en el análisis de la complejidad de la imagen de origen.
  zho: 根据对源图像的复杂度分析，提升或降低各个块的量化。
Raw Commands:
  deu: Raw-Befehle
  eng: Raw Commands
  fra: Commandes brutes
  ita: Comandi grezzi
  spa: Comandos en bruto
  zho: 原始命令
Ready to encode:
  deu: Bereit zum Kodieren
  eng: Ready to encode
  fra: Prêt à encoder
  ita: Pronto a codificare
  spa: Listo para codificar
  zho: 准备编码
Reconstructed output pictures are bit-exact to the input pictures.:
  deu: Rekonstruierte Ausgangsbilder sind bit-genau zu den Eingangsbildern.
  eng: Reconstructed output pictures are bit-exact to the input pictures.
  fra: Les images de sortie reconstruites sont exactes au niveau des bits par rapport aux images d'entrée.
  ita: Le immagini di uscita ricostruite sono bit-esatte alle immagini di ingresso.
  spa: Las imágenes de salida reconstruidas son un poco exactas a las imágenes de entrada.
  zho: 重建后的输出图像与输入图像是逐位一致（bit-exact）的。
Remove HDR:
  deu: HDR entfernen
  eng: Remove HDR
  fra: Supprimer le HDR
  ita: Rimuovere HDR
  spa: Eliminar HDR
  zho: 去除HDR
Remove Metadata:
  deu: Metadaten entfernen
  eng: Remove Metadata
  fra: Supprimer les métadonnées
  ita: Rimuovere i metadati
  spa: Eliminar los metadatos
  zho: 去除元数据
Remove completed tasks:
  deu: Erledigte Aufgaben entfernen
  eng: Remove completed tasks
  fra: Supprimer les tâches terminées
  ita: Rimuovere i compiti completati
  spa: Eliminar las tareas completadas
  zho: 删除已完成的任务
Removing after done command:
  deu: Entfernen nach erfolgtem Befehl
  eng: Removing after done command
  fra: Suppression après commande
  ita: Rimozione dopo aver eseguito il comando
  spa: Retirar después de la orden hecha
  zho: 在完成命令后删除
Repeat Headers:
  deu: Kopfzeilen wiederholen
  eng: Repeat Headers
  fra: Répéter les en-têtes
  ita: Ripetere le intestazioni
  spa: Repetición de los encabezados
  zho: 重复标头
Report Issue:
  deu: Ausgabe melden
  eng: Report Issue
  fra: Numéro du rapport
  ita: Segnala il problema
  spa: Informe
  zho: 报告问题
Resume Encode:
  deu: Kodierung fortsetzen
  eng: Resume Encode
  fra: Encodage des CV
  ita: Riprendi Codifica
  spa: Reanudar la codificación
  zho: 恢复编码
Resume Queue:
  deu: Warteschlange fortsetzen
  eng: Resume Queue
  fra: File d'attente pour les CV
  ita: Coda di ripresa
  spa: Cola de reanudación
  zho: 恢复队列
Reusables:
  deu: Wiederverwendbare Daten
  eng: Reusables
  fra: Réutilisables
  ita: Riutilizzabili
  spa: Reutilizables
  zho: Reusables
Right:
  deu: Rechts
  eng: Right
  fra: Droit
  ita: Destra
  spa: Derecho
  zho: 右侧
Row Multi-Threading:
  deu: Zeilen-Multi-Threading
  eng: Row Multi-Threading
  fra: Rangée Multi-Threading
  ita: Filettatura multi-filettatura
  spa: Fila Multi-Hilo
  zho: 行多线程
Row multithreading:
  deu: Zeilen-Multithreading
  eng: Row multithreading
  fra: Rangée de fils multiples
  ita: Fila multifilettatura
  spa: Fila multihilo
  zho: 行多线程
'Running after done command:':
  deu: 'Läuft nach erledigtem Befehl:'
  eng: 'Running after done command:'
  fra: 'Courir après le commandement fait :'
  ita: 'Esecuzione dopo aver eseguito il comando:'
  spa: 'Corriendo tras el mando hecho:'
  zho: 在完成命令后运行。
Running command:
  deu: Laufendes Kommando
  eng: Running command
  fra: Commande en cours d'exécution
  ita: Comando in esecuzione
  spa: Comando de ejecución
  zho: 运行命令
SVT-AV1 Encoding Guide:
  deu: SVT-AV1 Kodierungsanleitung
  eng: SVT-AV1 Encoding Guide
  fra: Guide d'encodage SVT-AV1
  ita: Guida alla codifica SVT-AV1
  spa: Guía de codificación del SVT-AV1
  zho: SVT-AV1编码指南
Save Commands:
  deu: Befehle speichern
  eng: Save Commands
  fra: Commandes de sauvegarde
  ita: Comandi di salvataggio
  spa: Salvar los comandos
  zho: 保存命令
Save commands to file:
  deu: Befehle in Datei speichern
  eng: Save commands to file
  fra: Enregistrer les commandes dans un fichier
  ita: Salvare i comandi su file
  spa: Guardar los comandos en un archivo
  zho: 保存命令到文件
Scale:
  deu: Skala
  eng: Scale
  fra: Échelle
  ita: Scala
  spa: Escala
  zho: 缩放
Scrub away all incoming metadata, like video titles, unique markings and so on.:
  deu: Entfernen Sie alle eingehenden Metadaten, wie Videotitel, eindeutige Markierungen und so weiter.
  eng: Scrub away all incoming metadata, like video titles, unique markings and so on.
  fra: Supprimez toutes les métadonnées entrantes, comme les titres des vidéos, les marquages uniques, etc.
  ita: Cancella tutti i metadati in arrivo, come i titoli dei video, le marcature uniche e così via.
  spa: Borra todos los metadatos entrantes, como títulos de video, marcas únicas y demás.
  zho: 擦除输入文件中所有的元数据，如视频标题、唯一标记等。
Set the "title" tag, sometimes shown as "Movie Name":
  deu: Setzen Sie den "Titel"-Tag, der manchmal als "Filmname" angezeigt wird
  eng: Set the "title" tag, sometimes shown as "Movie Name"
  fra: Poner la etiqueta "título", a veces se muestra como "Nombre de la película"
  ita: Impostare il tag "title", a volte mostrato come "Movie Name" (nome del film)
  spa: Poner la etiqueta "título", a veces se muestra como "Nombre de la película"
  zho: 设置“标题”（title，有时显示为“电影名称”（Movie Name））标签
Set the level of effort in determining B frame placement.:
  deu: Legen Sie den Grad des Aufwands bei der Bestimmung der B-Frame-Platzierung fest.
  eng: Set the level of effort in determining B frame placement.
  fra: Définir le niveau d'effort pour déterminer le placement des images B.
  ita: Impostare il livello di sforzo nel determinare il posizionamento del fotogramma B.
  spa: Establezca el nivel de esfuerzo para determinar la ubicación del cuadro B.
  zho: 对决定B帧位置时的工作量水平进行调整。
'Setting after done command to:':
  deu: 'Einstellung nach dem Befehl done auf:'
  eng: 'Setting after done command to:'
  fra: 'Régler après avoir fait la commande à :'
  ita: 'Impostare dopo il comando su:'
  spa: 'Estableciendo después de hacer el comando para:'
  zho: 设置完成后命令为。
Settings:
  deu: Einstellungen
  eng: Settings
  fra: Paramètres
  ita: Impostazioni
  spa: Ajustes
  zho: 设置
Single Pass (Bitrate):
  deu: Einzelner Durchlauf (Bitrate)
  eng: Single Pass (Bitrate)
  fra: Passage unique (Bitrate)
  ita: Passaggio singolo (Bitrato)
  spa: Pase único (Bitrate)
  zho: 一遍编码（比特率）
Single Pass (CRF):
  deu: Einzelner Durchlauf (CRF)
  eng: Single Pass (CRF)
  fra: Laissez-passer unique (CRF)
  ita: Passaggio singolo (CRF)
  spa: Pase único (CRF)
  zho: 一遍编码（CRF）
Size Estimate:
  deu: Größe Schätzung
  eng: Size Estimate
  fra: Estimation de la taille
  ita: Stima delle dimensioni
  spa: Estimación del tamaño
  zho: 预计文件大小
Slow is highest personal recommenced, as past that is much smaller gains:
  deu: Langsam ist die höchste persönliche Empfehlung, da danach viel kleinere Gewinne
  eng: Slow is highest personal recommenced, as past that is much smaller gains
  fra: La lenteur est la plus haute personnelle recommencée, comme passé c'est des gains beaucoup plus petits
  ita: Lento è più alto personale è ricominciato, come passato che è molto più piccolo guadagni
  spa: La lentitud es la mayor recomenzada personal, ya que el pasado que es mucho más pequeño gana
  zho: 不建议使用比slow更慢的档位，因为获得的收益会小得多。
Slower presets will generally achieve better compression efficiency (and generate smaller bitstreams).:
  deu: Langsamere Voreinstellungen erzielen im Allgemeinen eine bessere Komprimierungseffizienz (und erzeugen kleinere Bitströme).
  eng: Slower presets will generally achieve better compression efficiency (and generate smaller bitstreams).
  fra: Des préréglages plus lents permettent généralement d'obtenir une meilleure efficacité de compression (et de générer des flux binaires plus petits).
  ita: Le preimpostazioni più lente in genere raggiungono una migliore efficienza di compressione (e generano flussi di bit più piccoli).
  spa: Los preajustes más lentos generalmente lograrán una mejor eficiencia de compresión (y generarán flujos de bits más pequeños).
  zho: 较慢的预设通常会达成更好的压缩效率（并生成较小的码流）。
Source:
  deu: Quelle
  eng: Source
  fra: Source
  ita: Fonte
  spa: Fuente
  zho: 源文件
Source height:
  deu: Höhe der Quelle
  eng: Source height
  fra: Hauteur de la source
  ita: Altezza della sorgente
  spa: Altura de la fuente
  zho: 源文件高度
Source width:
  deu: Breite der Quelle
  eng: Source width
  fra: Largeur de la source
  ita: Larghezza della fonte
  spa: Ancho de la fuente
  zho: 源文件宽度
Speed:
  deu: Geschwindigkeit
  eng: Speed
  fra: Vitesse
  ita: Velocità
  spa: Velocidad
  zho: 速度
Start:
  deu: Beginn
  eng: Start
  fra: Démarrer
  ita: Iniziare
  spa: Comienza
  zho: 开始
Starting conversion process:
  deu: Konvertierungsprozess starten
  eng: Starting conversion process
  fra: Iniciando el proceso de conversión
  ita: Avvio del processo di conversione
  spa: Iniciando el proceso de conversión
  zho: 开始转换过程
Subtitle Tracks:
  deu: Untertitelspuren
  eng: Subtitle Tracks
  fra: Pistes de sous-titres
  ita: Tracce dei sottotitoli
  spa: Pistas de subtítulos
  zho: 字幕轨
Subtitle select language:
  deu: Untertitel Sprache wählen
  eng: Subtitle select language
  fra: Sous-titre choisir la langue
  ita: Sottotitolo selezionare la lingua
  spa: Subtítulo seleccionar idioma
  zho: 选择字幕语言
Subtitles:
  deu: Untertitel
  eng: Subtitles
  fra: Sous-titres
  ita: Sottotitoli
  spa: 'Subtítulos:'
  zho: 字幕
Success:
  deu: Erfolg
  eng: Success
  fra: Succès
  ita: Successo
  spa: Éxito
  zho: 成功
Supported Image Files:
  deu: Unterstützte Bilddateien
  eng: Supported Image Files
  fra: Fichiers d'images pris en charge
  ita: File immagine supportati
  spa: Archivos de imagen soportados
  zho: 支持的图像文件
The GUI might have died, but I'm going to keep converting!:
  deu: Die GUI mag gestorben sein, aber ich werde weiter konvertieren!
  eng: The GUI might have died, but I'm going to keep converting!
  fra: L'interface graphique est peut-être morte, mais je vais continuer à me convertir !
  ita: L'interfaccia grafica sarà anche morta, ma continuerò a convertirmi!
  spa: ¡El GUI puede haber muerto, pero voy a seguir convirtiendo!
  zho: 图形界面可能已经崩溃，但转换将继续进行！
The more complex the block, the more quantization is used.:
  deu: Je komplexer der Block ist, desto mehr Quantisierung wird verwendet.
  eng: The more complex the block, the more quantization is used.
  fra: Plus le bloc est complexe, plus on utilise la quantification.
  ita: Più complesso è il blocco, più si usa la quantizzazione.
  spa: Cuanto más complejo es el bloque, más cuantificación se utiliza.
  zho: 越复杂的块，使用的量化也越高。
The purpose is to prevent blocking or banding artifacts in regions with few/zero AC coefficients.:
  deu: Der Zweck ist, Blocking- oder Banding-Artefakte in Regionen mit wenigen/null AC-Koeffizienten zu verhindern.
  eng: The purpose is to prevent blocking or banding artifacts in regions with few/zero AC coefficients.
  fra: L'objectif est d'éviter de bloquer ou de banderoler des artefacts dans des régions où les coefficients AC sont faibles ou nuls.
  ita: Lo scopo è quello di prevenire il blocco o il banding di artefatti in regioni con pochi/zeri coefficienti AC.
  spa: El propósito es prevenir el bloqueo o los artefactos de bandas en regiones con coeficientes de CA bajos/cero.
  zho: 目的是为了防止在AC coefficients较少或为零的区域出现blocking或banding artifacts。
There is a conversion in process!:
  deu: Es ist eine Konvertierung im Gange!
  eng: There is a conversion in process!
  fra: Il y a une conversion en cours !
  ita: C'è una conversione in corso!
  spa: ¡Hay una conversión en proceso!
  zho: 有一个转换任务正在进行！
There was an error during conversion and the queue has stopped:
  deu: Es gab einen Fehler während der Konvertierung und die Warteschlange wurde angehalten
  eng: There was an error during conversion and the queue has stopped
  fra: Il y a eu une erreur lors de la conversion et la file d'attente s'est arrêtée
  ita: C'è stato un errore durante la conversione e la coda si è fermata
  spa: Hubo un error durante la conversión y la cola se ha detenido
  zho: 转换过程中出现错误，队列已经停止
This flag performs bi-linear interpolation of the corner reference samples for a strong smoothing effect.:
  deu: Dieses Flag führt eine bi-lineare Interpolation der Eckreferenzsamples durch, um einen starken Glättungseffekt zu erzielen.
  eng: This flag performs bi-linear interpolation of the corner reference samples for a strong smoothing effect.
  fra: Ce drapeau effectue une interpolation bi-linéaire des échantillons de référence des coins pour un fort effet de lissage.
  ita: Questa bandierina esegue l'interpolazione bi-lineare dei campioni di riferimento d'angolo per un forte effetto levigante.
  spa: Este banderín realiza una interpolación bi-línea de las muestras de referencia de las esquinas para un fuerte efecto de suavizado.
  zho: 这个选项对corner reference samples进行双线性插值，以获得强平滑效果。
This improves encoding speed significantly on systems that are otherwise underutilised when encoding VP9.:
  deu: Dies verbessert die Kodiergeschwindigkeit auf Systemen, die sonst bei der Kodierung von VP9 nicht ausgelastet sind, erheblich.
  eng: This improves encoding speed significantly on systems that are otherwise underutilised when encoding VP9.
  fra: Cela améliore considérablement la vitesse de codage sur des systèmes qui sont autrement sous-utilisés lors du codage VP9.
  ita: Questo migliora la velocità di codifica in modo significativo su sistemi che sono altrimenti sottoutilizzati durante la codifica VP9.
  spa: Esto mejora significativamente la velocidad de codificación en los sistemas que de otra manera son subutilizados al codificar el VP9.
  zho: 在编码VP9时资源利用不足的系统上，此选项能够显著提升编码速度。
This is intended for use when you do not have a container to keep the stream headers for you:
  deu: Dies ist für die Verwendung vorgesehen, wenn Sie keinen Container haben, der die Stream-Header für Sie aufbewahrt
  eng: This is intended for use when you do not have a container to keep the stream headers for you
  fra: Il est destiné à être utilisé lorsque vous ne disposez pas d'un conteneur pour conserver les en-têtes de flux
  ita: Questo è destinato all'uso quando non si dispone di un contenitore per mantenere le intestazioni dello stream per voi
  spa: Está pensado para ser utilizado cuando no se dispone de un contenedor para guardar los encabezados de la corriente para usted
  zho: This is intended for use when you do not have a container to keep the stream headers for you.
This is used for ultra-high bitrates with zero loss of quality.:
  deu: Dies wird für ultrahohe Bitraten ohne Qualitätsverluste verwendet.
  eng: This is used for ultra-high bitrates with zero loss of quality.
  fra: Il est utilisé pour les débits binaires ultra-élevés sans perte de qualité.
  ita: Questo viene utilizzato per bitrate elevatissimi con perdita di qualità pari a zero.
  spa: Se utiliza para velocidades de transmisión ultra altas con cero pérdida de calidad.
  zho: 用于实现无质量损失的超高比特率编码。
'This option is not recommenced unless you need to conform ':
  deu: 'Diese Option wird nicht empfohlen, es sei denn, Sie müssen konform sein '
  eng: 'This option is not recommenced unless you need to conform '
  fra: "Cette option n'est pas renouvelée, sauf si vous devez vous conformer "
  ita: 'Questa opzione non viene riavviata a meno che non sia necessario conformarsi '
  spa: 'Esta opción no se reinicia a menos que se necesite conformar '
  zho: 除非您需要为了刻录到物理光盘而遵守蓝光标准，
This will just copy the video track as is.:
  deu: Damit wird der Videotrack einfach so kopiert, wie er ist.
  eng: This will just copy the video track as is.
  fra: Il suffit de copier la piste vidéo telle quelle.
  ita: Questo si limiterà a copiare la traccia video così com'è.
  spa: Esto sólo copiará la pista del video tal como está.
  zho: 仅原样复制视频轨道。
Tier:
  deu: Ebene
  eng: Tier
  fra: Tier
  ita: Livello
  spa: Tier
  zho: 层级
Tile Columns:
  deu: Kachel-Spalten
  eng: Tile Columns
  fra: Colonnes de tuiles
  ita: Colonne di piastrelle
  spa: Columnas de azulejos
  zho: Tile列数量
Tile Rows:
  deu: Kachelzeilen
  eng: Tile Rows
  fra: Les rangées de carreaux
  ita: File di piastrelle
  spa: Filas de azulejos
  zho: Tile行数量
Tiles:
  deu: Kacheln
  eng: Tiles
  fra: Carreaux
  ita: Piastrelle
  spa: Baldosas
  zho: Tiles
Time Left:
  deu: Linke Zeit
  eng: Time Left
  fra: Temps restant
  ita: Tempo rimanente
  spa: Tiempo restante
  zho: 剩余时间
Title:
  deu: Titel
  eng: Title
  fra: Titre
  ita: Titolo
  spa: Título
  zho: 标题
Top:
  deu: Oben
  eng: Top
  fra: Top
  ita: Top
  spa: Top
  zho: 上端
Total video height must be greater than 0:
  deu: Gesamthöhe des Videos muss größer als 0 sein
  eng: Total video height must be greater than 0
  fra: La hauteur totale de la vidéo doit être supérieure à 0
  ita: L'altezza totale del video deve essere superiore a 0
  spa: La altura total del video debe ser mayor que 0
  zho: 视频总高度必须大于0
Tune:
  deu: Abstimmen
  eng: Tune
  fra: Tune
  ita: Tune
  spa: Sintoniza
  zho: 调校
Tune the settings for a particular type of source or situation:
  deu: Abstimmen der Einstellungen für einen bestimmten Quellentyp oder eine bestimmte Situation
  eng: Tune the settings for a particular type of source or situation
  fra: Régler les paramètres pour un type de source ou une situation particulière
  ita: Sintonizzare le impostazioni per un particolare tipo di sorgente o situazione
  spa: Sintonizar los ajustes para un tipo de fuente o situación particular
  zho: 针对特定类型的源文件或情形调整设置。
Usage:
  deu: Verwendung
  eng: Usage
  fra: Utilisation
  ita: Utilizzo
  spa: Uso
  zho: 用法
Use --bframes 0 to force all P/I low-latency encodes.:
  deu: Verwenden Sie --bframes 0, um alle P/I-Codierungen mit niedriger Latenz zu erzwingen.
  eng: Use --bframes 0 to force all P/I low-latency encodes.
  fra: Utilisez --bframes 0 pour forcer tous les codes P/I à faible latence.
  ita: Utilizzare --bframes 0 per forzare tutte le codifiche P/I a bassa latenza.
  spa: Use --bframes 0 para forzar todos los códigos de baja latencia P/I.
  zho: 使用--bframes 0强制进行全P/I帧的低延迟编码。
Useful when there is a desire to signal 0 values for max-cll and max-fall.:
  deu: Nützlich, wenn der Wunsch besteht, 0-Werte für max-cll und max-fall zu signalisieren.
  eng: Useful when there is a desire to signal 0 values for max-cll and max-fall.
  fra: Utile lorsqu'on souhaite signaler des valeurs 0 pour max-cll et max-fall.
  ita: Utile quando si desidera segnalare i valori 0 per max-cll e max-fall.
  spa: Es útil cuando se desea señalar los valores 0 para max-cll y max-fall.
  zho: 当需要将max-cll及max-fall置0值时有用。
Useful when you have the "Too many packets buffered for output stream" error:
  deu: Nützlich, wenn Sie den Fehler "Too many packets buffered for output stream" haben
  eng: Useful when you have the "Too many packets buffered for output stream" error
  fra: Utile lorsque vous avez l'erreur "Too many packets buffered for output stream
  ita: Utile quando si ha l'errore "Troppi pacchetti bufferizzati per il flusso di uscita".
  spa: Útil cuando se tiene el error "Demasiados paquetes almacenados en la memoria intermedia para el flujo de salida".
  zho: 当出现“输出流缓冲的数据包太多”（Too many packets buffered for output stream）错误时有用。
Using 1 or 2 will increase encoding speed at the expense of having some impact on quality and rate control accuracy.:
  deu: Die Verwendung von 1 oder 2 erhöht die Kodiergeschwindigkeit auf Kosten einer gewissen Auswirkung auf die Qualität und die Genauigkeit der Ratenkontrolle.
  eng: Using 1 or 2 will increase encoding speed at the expense of having some impact on quality and rate control accuracy.
  fra: L'utilisation de 1 ou 2 augmentera la vitesse d'encodage au détriment d'un certain impact sur la qualité et la précision du contrôle des taux.
  ita: L'uso di 1 o 2 aumenterà la velocità di codifica a scapito di un certo impatto sulla qualità e sulla precisione del controllo del tasso.
  spa: El uso de 1 o 2 aumentará la velocidad de codificación a expensas de tener algún impacto en la calidad y la precisión del control de la tasa.
  zho: 使用1或2会提高编码速度，但代价是对质量和码率控制精度有一定影响。
Using a single frame thread gives a slight improvement in compression,:
  deu: Die Verwendung eines einzelnen Frame-Threads führt zu einer leichten Verbesserung der Komprimierung,
  eng: Using a single frame thread gives a slight improvement in compression,
  fra: L'utilisation d'un seul fil de trame donne une légère amélioration de la compression,
  ita: L'utilizzo di una filettatura a telaio singolo offre un leggero miglioramento della compressione,
  spa: Usar un solo hilo de cuadro da una ligera mejora en la compresión,
  zho: 使用单帧线程会使压缩率略有提高，
'Values: 0:none; 1:fast; 2:full(trellis) default':
  deu: 'Werte: 0:keine; 1:schnell; 2:voll(trellis) Standard'
  eng: 'Values: 0:none; 1:fast; 2:full(trellis) default'
  fra: 'Les valeurs : 0:aucun ; 1:rapide ; 2:plein(treillis) par défaut'
  ita: 'Valori: 0:nessuno; 1:veloce; 2:pieno (traliccio) predefinito'
  spa: 'Valores: 0:ninguno; 1:rápido; 2:completo (enrejado) por defecto'
  zho: 取值：0:none；1:fast；2:full(trellis)（默认）
Various:
  deu: Verschiedene
  eng: Various
  fra: Divers
  ita: Varie
  spa: Varios
  zho: 多种许可
Vert + Hoz Flip:
  deu: Vert + Hoz Flip
  eng: Vert + Hoz Flip
  fra: Vert + Hoz Flip
  ita: Vert + Hoz Flip
  spa: Vert + Hoz Flip
  zho: 垂直+水平翻转
Vertical Flip:
  deu: Vertikaler Flip
  eng: Vertical Flip
  fra: Volteo vertical
  ita: Capovolgimento verticale
  spa: Volteo vertical
  zho: 垂直翻转
Video Track:
  deu: Video-Spur
  eng: Video Track
  fra: Piste vidéo
  ita: Traccia video
  spa: Pista de video
  zho: 视频轨
View Changes:
  deu: Änderungen anzeigen
  eng: View Changes
  fra: Voir les changements
  ita: Visualizza le modifiche
  spa: Ver cambios
  zho: 查看更新记录
View GUI Debug Logs:
  deu: GUI-Debug-Protokolle anzeigen
  eng: View GUI Debug Logs
  fra: Voir les journaux de débogage de l'interface graphique
  ita: Visualizza i registri di debug GUI
  spa: Ver los registros de depuración del GUI
  zho: 查看GUI调试日志
'WARNING: This will take much longer and result in a larger file':
  deu: 'WARNUNG: Dies dauert viel länger und führt zu einer größeren Datei'
  eng: 'WARNING: This will take much longer and result in a larger file'
  fra: 'AVERTISSEMENT : Cela prendra beaucoup plus de temps et entraînera un dossier plus volumineux'
  ita: 'ATTENZIONE: Ci vorrà molto più tempo e il risultato sarà un file più grande'
  spa: 'ADVERTENCIA: Esto tomará mucho más tiempo y resultará en un archivo más grande'
  zho: 警告：这将导致转换用时大幅延长，输出文件体积增大。
Wait for the current command to finish, and stop the next command from processing:
  deu: Warten, bis der aktuelle Befehl beendet ist, und die Verarbeitung des nächsten Befehls stoppen
  eng: Wait for the current command to finish, and stop the next command from processing
  fra: Attendre la fin de la commande en cours et arrêter le traitement de la commande suivante
  ita: Attendere che il comando corrente finisca e interrompere l'elaborazione del comando successivo
  spa: Espere a que termine el comando actual y detenga el procesamiento del siguiente comando...
  zho: 等待当前命令完成，之后暂不处理后面的命令
Watch:
  deu: Beobachten
  eng: Watch
  fra: Voir
  ita: Guarda
  spa: Mira
  zho: 观察
Width:
  deu: Breite
  eng: Width
  fra: Ancho
  ita: Larghezza
  spa: Ancho
  zho: 宽度
Width must be divisible by 2:
  deu: Breite muss durch 2 teilbar sein
  eng: Width must be divisible by 2
  fra: La largeur doit être divisible par 2
  ita: La larghezza deve essere divisibile per 2
  spa: El ancho debe ser divisible por 2
  zho: 宽度必须能被2整除
Width must be divisible by 2 - Source width:
  deu: Breite muss durch 2 teilbar sein - Quellbreite
  eng: Width must be divisible by 2 - Source width
  fra: La largeur doit être divisible par 2 - Largeur de la source
  ita: La larghezza deve essere divisibile per 2 - Larghezza della sorgente
  spa: El ancho debe ser divisible por 2 - Ancho de la fuente
  zho: 宽度必须能被2整除--源文件宽度
With b-adapt 0, the GOP structure is fixed based on the values of --keyint and --bframes.:
  deu: Bei b-adapt 0 wird die GOP-Struktur anhand der Werte von --keyint und --bframes festgelegt.
  eng: With b-adapt 0, the GOP structure is fixed based on the values of --keyint and --bframes.
  fra: Avec l'adaptateur b 0, la structure du GOP est fixée sur la base des valeurs de --keyint et --bframes.
  ita: Con b-adapt 0, la struttura GOP è fissa in base ai valori di --keyint e --bframes.
  spa: Con b-adaptado 0, la estructura del GOP se fija en base a los valores de --keyint y --bframes.
  zho: 当b-adapt为0时，图像组（Group Of Pictures, GOP）结构是根据--keyint和--bframes的值确定并固定的。
With b-adapt 1 a light lookahead is used to choose B frame placement.:
  deu: Mit b-adapt 1 wird ein leichter Lookahead verwendet, um die B-Frame-Platzierung zu wählen.
  eng: With b-adapt 1 a light lookahead is used to choose B frame placement.
  fra: Avec l'adaptateur b 1, un léger regard est utilisé pour choisir le placement des images B.
  ita: Con b-adapt 1 si usa un leggero lookahead per scegliere il posizionamento del telaio B.
  spa: Con b-adapt 1 se utiliza un lookahead ligero para elegir la colocación del marco B.
  zho: 当b-adapt为1时，通过轻量级的lookahead来选择B帧的位置。
With b-adapt 2 (trellis) a viterbi B path selection is performed:
  deu: Bei b-adapt 2 (Trellis) wird eine Viterbi-B-Pfadauswahl durchgeführt
  eng: With b-adapt 2 (trellis) a viterbi B path selection is performed
  fra: Avec l'adaptateur b 2 (treillis), une sélection du chemin B de Viterbi est effectuée
  ita: Con b-adapt 2 (traliccio) viene eseguita una selezione del percorso viterbi B
  spa: Con b-adapt 2 (espaldera) se realiza una selección de trayectoria B viterbi
  zho: 对于b-adapt 2 (trellis)，则执行viterbi B path selection。
Work Directory:
  deu: Arbeitsverzeichnis
  eng: Work Directory
  fra: Répertoire des travaux
  ita: Elenco dei lavori
  spa: Directorio de trabajo
  zho: 工作目录
all conversions complete:
  deu: alle Konvertierungen abgeschlossen
  eng: all conversions complete
  fra: toutes les conversions sont terminées
  ita: tutte le conversioni completate
  spa: todas las conversiones se han completado
  zho: 全部转换完成
already exists:
  deu: bereits vorhanden
  eng: already exists
  fra: existe déjà
  ita: esiste già
  spa: ya existe
  zho: 已有
and the amount of work performed by the full trellis version of --b-adapt lookahead.:
  deu: und der Arbeitsaufwand, der von der Full Trellis-Version von --b-adapt lookahead durchgeführt wird.
  eng: and the amount of work performed by the full trellis version of --b-adapt lookahead.
  fra: et la quantité de travail effectuée par la version complète en treillis de --b-adapt lookahead.
  ita: e la quantità di lavoro svolto dalla versione completa della versione a traliccio di --b-adattate lookahead.
  spa: y la cantidad de trabajo realizado por la versión completa de la espaldera de --b-adaptado lookahead.
  zho: lookahead在full(trellis)模式下执行的工作量有二次方的影响。
and you want keyframes to be random access points.:
  deu: und Sie wollen, dass Keyframes zufällige Zugriffspunkte sind.
  eng: and you want keyframes to be random access points.
  fra: et vous voulez que les images clés soient des points d'accès aléatoires.
  ita: e si desidera che i fotogrammi chiave siano punti di accesso casuali.
  spa: y quieres que los fotogramas clave sean puntos de acceso aleatorios.
  zho: and you want keyframes to be random access points.
'aq-mode: Adaptive Quantization operating mode.':
  deu: 'aq-mode: Betriebsart "Adaptive Quantisierung".'
  eng: 'aq-mode: Adaptive Quantization operating mode.'
  fra: 'aq-mode : Mode de fonctionnement de la quantification adaptative.'
  ita: 'aq-mode: Modalità operativa di quantizzazione adattiva.'
  spa: 'aq-mode: Modo de operación de Cuantificación Adaptativa.'
  zho: aq-mode：自适应量化（Adaptive Quantization）工作模式。
are mere suggestions!:
  deu: sind lediglich Vorschläge!
  eng: are mere suggestions!
  fra: ne sont que des suggestions !
  ita: sono semplici suggerimenti!
  spa: son meras sugerencias!
  zho: 的对应关系仅供参考
attachment tracks found:
  deu: Anhangspuren gefunden
  eng: attachment tracks found
  fra: pistes d'attache trouvées
  ita: tracce di attacco trovate
  spa: pistas de adjuntos encontradas
  zho: 发现附件轨
audio tracks found:
  deu: Audiospuren gefunden
  eng: audio tracks found
  fra: pistes audio trouvées
  ita: tracce audio trovate
  spa: pistas de audio encontradas
  zho: 发现音频轨
b-adapt:
  deu: b-adapt
  eng: b-adapt
  fra: b-adapt
  ita: b-adatta
  spa: b-adapt
  zho: b-adapt
'b-adapt: Set the level of effort in determining B frame placement.':
  deu: 'b-adapt: Legen Sie den Grad des Aufwands bei der Bestimmung der B-Frame-Platzierung fest.'
  eng: 'b-adapt: Set the level of effort in determining B frame placement.'
  fra: "b-adapt : Fixe le niveau d'effort pour déterminer le placement de l'image B."
  ita: 'b-adatta: Impostare il livello di sforzo nel determinare il posizionamento del telaio B.'
  spa: 'b-adaptado: Establece el nivel de esfuerzo para determinar la colocación del marco B.'
  zho: b-adapt：对决定B帧位置时的工作量水平进行调整。
best is recommended if you have lots of time and want the best compression efficiency.:
  deu: best wird empfohlen, wenn Sie viel Zeit haben und die beste Komprimierungseffizienz wünschen.
  eng: best is recommended if you have lots of time and want the best compression efficiency.
  fra: Le meilleur est recommandé si vous avez beaucoup de temps et si vous voulez obtenir la meilleure efficacité de compression.
  ita: Il migliore è consigliato se si ha molto tempo a disposizione e si desidera la migliore efficienza di compressione.
  spa: Se recomienda el mejor si tienes mucho tiempo y quieres la mejor eficiencia de compresión.
  zho: 在时间充裕且希望获得最佳压缩效率的情况下，建议使用best。
bframes:
  deu: bframes
  eng: bframes
  fra: bframes
  ita: telai b
  spa: bframes
  zho: b帧
'bframes: Maximum number of consecutive b-frames. ':
  deu: 'bframes: Maximale Anzahl von aufeinanderfolgenden b-Frames. '
  eng: 'bframes: Maximum number of consecutive b-frames. '
  fra: 'bframes : Nombre maximum de b-frames consécutives. '
  ita: 'bframes: Numero massimo di b-frame consecutivi. '
  spa: 'bframes: Número máximo de b-frames consecutivos. '
  zho: 'bframes：连续B帧的最大数量。'
but it has severe performance implications.:
  deu: aber es hat schwerwiegende Auswirkungen auf die Leistung.
  eng: but it has severe performance implications.
  fra: mais elle a de graves implications en termes de performances.
  ita: ma ha gravi implicazioni in termini di prestazioni.
  spa: pero tiene severas implicaciones de rendimiento.
  zho: 但对性能有严重影响。
but over a period of multiple frames instead of a single keyframe.:
  deu: aber über einen Zeitraum von mehreren Frames anstelle eines einzelnen Keyframes.
  eng: but over a period of multiple frames instead of a single keyframe.
  fra: mais sur une période de plusieurs images au lieu d'une seule image clé.
  ita: ma su un periodo di frame multipli invece di un singolo keyframe.
  spa: pero en un período de múltiples fotogramas en lugar de un solo fotograma clave.
  zho: 从而刷新图像，而不使用单个关键帧。
channels:
  deu: Kanäle
  eng: channels
  fra: canaux
  ita: canali
  spa: canales
  zho: 声道
codec:
  deu: Codec
  eng: codec
  fra: codec
  ita: codec
  spa: códec
  zho: codec
compression level:
  deu: Komprimierungsstufe
  eng: compression level
  fra: niveau de compression
  ita: livello di compressione
  spa: nivel de compresión
  zho: 压缩级别
data tracks found:
  deu: gefundene Datenspuren
  eng: data tracks found
  fra: pistes de données trouvées
  ita: tracce di dati trovati
  spa: pistas de datos encontradas
  zho: 找到数据轨
'dhdr10-opt: Reduces SEI overhead':
  deu: 'dhdr10-opt: Reduziert SEI-Overhead'
  eng: 'dhdr10-opt: Reduces SEI overhead'
  fra: 'dhdr10-opt : Réduire les frais généraux du SEI'
  ita: 'dhdr10-opt: Riduce le spese generali SEI'
  spa: 'dhdr10-opt: Reduce los gastos de SEI'
  zho: 'dhdr10-opt：减少SEI开销'
'frame-threads: Number of concurrently encoded frames.':
  deu: 'Frame-Threads: Anzahl der gleichzeitig kodierten Frames.'
  eng: 'frame-threads: Number of concurrently encoded frames.'
  fra: 'des fils de trame : Nombre de trames codées simultanément.'
  ita: 'telaio-filettature: Numero di frame codificati simultaneamente.'
  spa: 'Hilos de marcos: Número de cuadros codificados simultáneamente.'
  zho: 'frame-threads：同时编码的帧数。'
good is the default and recommended for most applications:
  deu: good ist der Standard und wird für die meisten Anwendungen empfohlen
  eng: good is the default and recommended for most applications
  fra: good est la valeur par défaut et est recommandé pour la plupart des applications
  ita: buono è il valore predefinito e raccomandato per la maggior parte delle applicazioni
  spa: bueno es el predeterminado y recomendado para la mayoría de las aplicaciones
  zho: good是默认值，建议用于大多数应用。
'hdr10-opt: Enable block-level luma and chroma QP optimization for HDR10 content.':
  deu: 'hdr10-opt: Aktiviert die Luma- und Chroma-QP-Optimierung auf Blockebene für HDR10-Inhalte.'
  eng: 'hdr10-opt: Enable block-level luma and chroma QP optimization for HDR10 content.'
  fra: "hdr10-opt : Activer l'optimisation QP luma et chroma au niveau des blocs pour le contenu HDR10."
  ita: "hdr10-opt: Attivare l'ottimizzazione a livello di blocco luma e chroma QP per i contenuti HDR10."
  spa: 'hdr10-opt: Habilitar la optimización de la luma a nivel de bloque y la QP cromática para el contenido de HDR10.'
  zho: 'hdr10-opt：启用HDR10内容的块级亮度和色度量化参数（Quantization Parameter, QP）优化。'
'hdr10: Force signaling of HDR10 parameters in SEI packets.':
  deu: 'hdr10: Erzwingt die Signalisierung von HDR10-Parametern in SEI-Paketen.'
  eng: 'hdr10: Force signaling of HDR10 parameters in SEI packets.'
  fra: 'hdr10 : Forcer la signalisation des paramètres HDR10 dans les paquets SEI.'
  ita: 'hdr10: Forza la segnalazione dei parametri HDR10 nei pacchetti SEI.'
  spa: 'hdr10: Forzar la señalización de los parámetros HDR10 en los paquetes SEI.'
  zho: 'hdr10：强制在SEI包中发送HDR10参数。'
'intra-refresh: Enables Periodic Intra Refresh(PIR) instead of keyframe insertion.':
  deu: 'intra-refresh: Aktiviert Periodic Intra Refresh(PIR) anstelle der Keyframe-Einblendung.'
  eng: 'intra-refresh: Enables Periodic Intra Refresh(PIR) instead of keyframe insertion.'
  fra: "intra-refresh : Active le rafraîchissement périodique intra (PIR) au lieu de l'insertion d'images clés."
  ita: "intra-refresh: Abilita l'Intra Refresh(PIR) periodico invece dell'inserimento del keyframe."
  spa: 'intra-refresco: Habilita el Refresco Intra Periódico (PIR) en lugar de la inserción de fotogramas clave.'
  zho: 'intra-refresh：启用周期性帧内刷新（Periodic Intra Refresh, PIR）代替关键帧插入。'
is a default profile and will not be removed:
  deu: ist ein Standardprofil und wird nicht entfernt
  eng: is a default profile and will not be removed
  fra: est un profil par défaut et ne sera pas supprimé
  ita: è un profilo predefinito e non verrà rimosso
  spa: es un perfil predeterminado y no se eliminará
  zho: 是默认方案，不会被删除。
is extremely source dependant:
  deu: ist extrem quellenabhängig
  eng: is extremely source dependant
  fra: est extrêmement dépendante de la source
  ita: è estremamente dipendente dalla fonte
  spa: es extremadamente dependiente de la fuente
  zho: 与源文件有很大关系
it will generally just increase memory use.:
  deu: erhöht im Allgemeinen nur den Speicherverbrauch.
  eng: it will generally just increase memory use.
  fra: elle ne fera généralement qu'augmenter l'utilisation de la mémoire.
  ita: in genere aumenta solo l'uso della memoria.
  spa: generalmente sólo aumentará el uso de la memoria.
  zho: 一般只会增加内存占用。
'keyint: Enable Intra-Encoding by forcing keyframes every 1 second (Blu-ray spec)':
  deu: 'keyint: Aktiviert Intra-Encoding durch Erzwingen von Keyframes alle 1 Sekunde (Blu-ray-Spec)'
  eng: 'keyint: Enable Intra-Encoding by forcing keyframes every 1 second (Blu-ray spec)'
  fra: "keyint : Activer l'intra-encodage en forçant les images clés toutes les 1 seconde (spécification Blu-ray)"
  ita: "keyint: Attivare l'Intra-Encoding forzando i keyframe ogni 1 secondo (Blu-ray spec)"
  spa: 'keyint: Habilitar la intracodificación forzando los fotogramas clave cada 1 segundo (Blu-ray spec)'
  zho: 'keyint: Enable Intra-Encoding by forcing keyframes every 1 second (Blu-ray spec)'
Lossless:
  deu: Verlustfrei
  eng: Lossless
  fra: Sans Perte
  ita: Senza Perdite
  spa: Lossless
  zho: 无损编码
'max_muxing_queue_size: Raise to fix "Too many packets buffered for output stream" error':
  deu: 'max_muxing_queue_size: Erhöhen, um den Fehler "Zu viele Pakete für den Ausgabestrom gepuffert" zu beheben'
  eng: 'max_muxing_queue_size: Raise to fix "Too many packets buffered for output stream" error'
  fra: "max_muxing_queue_size : Augmenter pour corriger l'erreur \"Too many packets buffered for output stream"
  ita: "max_muxing_queue_size: Alzare per correggere l'errore \"Troppi pacchetti bufferizzati per il flusso di uscita"
  spa: 'tamaño_muxing_queue_size: Subir para corregir el error "Demasiados paquetes almacenados en la memoria intermedia para el flujo de salida".'
  zho: max_muxing_queue_size：提高以解决 "输出流缓冲的数据包太多（Too many packets buffered for output stream）"的错误。
none:
  deu: keine
  eng: none
  fra: aucun
  ita: nessuno
  spa: ninguno
  zho: 无
of:
  deu: von
  eng: of
  fra: de
  ita: di
  spa: de
  zho: 的
out file is already in queue:
  deu: out-Datei ist bereits in der Warteschlange
  eng: out file is already in queue
  fra: notre dossier est déjà dans la file d'attente
  ita: il file in uscita è già in coda
  spa: nuestro archivo ya está en la cola
  zho: out file is already in queue
preset:
  deu: Voreinstellung
  eng: preset
  fra: préréglage
  ita: preimpostato
  spa: preestablecido
  zho: 预设
'preset: The slower the preset, the better the compression and quality':
  deu: 'voreingestellt: Je langsamer die Voreinstellung, desto besser die Komprimierung und Qualität'
  eng: 'preset: The slower the preset, the better the compression and quality'
  fra: 'préréglé : Plus le préréglage est lent, meilleure est la compression et la qualité'
  ita: 'preimpostata: Più lento è il preset, migliore è la compressione e la qualità'
  spa: 'preestablecido: Cuanto más lento el preajuste, mejor será la compresión y la calidad'
  zho: preset：较慢的预设能提供更好的压缩比和质量。
preventing large-scale patterns such as color banding in images.:
  deu: verhindert großflächige Muster wie z. B. Color Banding in Bildern.
  eng: preventing large-scale patterns such as color banding in images.
  fra: empêcher les motifs à grande échelle comme les bandes de couleur dans les images.
  ita: impedendo modelli su larga scala come le bande di colore nelle immagini.
  spa: evitando patrones a gran escala como las bandas de color en las imágenes.
  zho: 用以防止图像中出现色带等大面积图案。
profile:
  deu: Profil
  eng: profile
  fra: profil
  ita: profilo
  spa: perfil
  zho: profile
'profile: Enforce an encode profile':
  deu: 'Profil: Erzwingt ein Kodierprofil'
  eng: 'profile: Enforce an encode profile'
  fra: 'profil : Appliquer un profil de codage'
  ita: 'profilo: Applicare un profilo di codifica'
  spa: 'perfil: Hacer cumplir un perfil codificado'
  zho: profile：应用一个编码规格
'profile: VP9 coding profile - must match bit depth':
  deu: 'Profil: VP9-Kodierungsprofil - muss mit der Bittiefe übereinstimmen'
  eng: 'profile: VP9 coding profile - must match bit depth'
  fra: 'profil : Profil de codage VP9 - doit correspondre à la profondeur de bit'
  ita: 'profilo: Profilo di codifica VP9 - deve corrispondere alla profondità della punta'
  spa: 'perfil: Perfil de codificación del VP9 - debe coincidir con la profundidad del bit'
  zho: profile：VP9编码规格——必须与位深度相匹配。
python-box:
  deu: python-box
  eng: python-box
  fra: python-box
  ita: python-box
  spa: python-box
  zho: python-box
rav1e github:
  deu: rav1e github
  eng: rav1e github
  fra: rav1e github
  ita: github rav1e
  spa: rav1e github
  zho: rav1e github
'repeat-headers: If enabled, x265 will emit VPS, SPS, and PPS headers with every keyframe.':
  deu: 'Kopfzeilen wiederholeng: Wenn aktiviert, gibt x265 mit jedem Keyframe VPS-, SPS- und PPS-Header aus.'
  eng: 'repeat-headers: If enabled, x265 will emit VPS, SPS, and PPS headers with every keyframe.'
  fra: 'des en-têtes répétitifs : Si elle est activée, x265 émettra des en-têtes VPS, SPS et PPS avec chaque image clé.'
  ita: 'ripeti-intestazioni: Se abilitato, x265 emetterà testate VPS, SPS e PPS con ogni fotogramma chiave.'
  spa: 'repetición de los encabezamientos: Si se activa, x265 emitirá encabezados VPS, SPS y PPS con cada fotograma clave.'
  zho: repeat-headers：如果启用，x265将随每个关键帧加入VPS，SPS和PPS标头。
since the entire reference frames are always available for motion compensation,:
  deu: da immer die gesamten Referenzframes für die Bewegungskompensation zur Verfügung stehen,
  eng: since the entire reference frames are always available for motion compensation,
  fra: puisque les images de référence entières sont toujours disponibles pour la compensation de mouvement,
  ita: poiché l'intero frame di riferimento è sempre disponibile per la compensazione del movimento,
  spa: ya que todos los fotogramas de referencia están siempre disponibles para la compensación de movimiento,
  zho: 因为一直都可以获取完整的参考帧来进行运动补偿，
starting next command:
  deu: nächsten Befehl starten
  eng: starting next command
  fra: démarrage de la commande suivante
  ita: avvio del prossimo comando
  spa: comenzando el siguiente comando
  zho: 正在启动下一条命令
subtitle tracks found:
  deu: Untertitelspuren gefunden
  eng: subtitle tracks found
  fra: Les pistes de sous-titres trouvées
  ita: tracce sottotitoli trovati
  spa: pistas de subtítulos encontradas
  zho: 找到字幕轨
that move across the video from one side to the other and thereby refresh the image:
  deu: die sich über das Video von einer Seite zur anderen bewegen und dabei das Bild aktualisieren
  eng: that move across the video from one side to the other and thereby refresh the image
  fra: qui passent d'un côté à l'autre de la vidéo et rafraîchissent ainsi l'image
  ita: che si muovono attraverso il video da un lato all'altro e quindi rinfrescano l'immagine
  spa: que se mueven a través del video de un lado a otro y así refrescan la imagen
  zho: 这些intra blocks的位置在若干帧的时间内从视频一侧移动到另一侧，
the resolution-to-:
  deu: die Reso
  eng: the resolution-to-
  fra: la reso
  ita: il risuonare
  spa: la reso
  zho: 分辨率与
to Blu-ray standards to burn to a physical disk:
  deu: in Blu-ray-Standards zum Brennen auf einen physischen Datenträger
  eng: to Blu-ray standards to burn to a physical disk
  fra: a los estándares de Blu-ray para grabar en un disco físico
  ita: agli standard Blu-ray per masterizzare su un disco fisico
  spa: a los estándares de Blu-ray para grabar en un disco físico
  zho: 否则不建议启用该选项。
'tune: Tune the settings for a particular type of source or situation':
  deu: 'abstimmen: Die Einstellungen für eine bestimmte Art von Quelle oder Situation abstimmen'
  eng: 'tune: Tune the settings for a particular type of source or situation'
  fra: 'afinar: Sintonizar los ajustes para un tipo de fuente o situación particular'
  ita: 'sintonizzarsi: Sintonizzare le impostazioni per un particolare tipo di sorgente o situazione'
  spa: 'afinar: Sintonizar los ajustes para un tipo de fuente o situación particular'
  zho: tune：针对特定类型的来源或情况调整设置。
video tracks found:
  deu: Videospuren gefunden
  eng: video tracks found
  fra: pistas de vídeo encontradas
  ita: tracce video trovate
  spa: pistas de vídeo encontradas
  zho: 发现视频轨
Could not connect to github to check for newer versions:
  eng: Could not connect to github to check for newer versions
  deu: Konnte keine Verbindung zu Github herstellen, um nach neueren Versionen zu suchen
  fra: Impossible de se connecter à github pour vérifier les nouvelles versions
  ita: Impossibile connettersi a github per verificare la presenza di versioni più recenti
  spa: No se pudo conectar a github para comprobar las nuevas versiones
  zho: 无法连接到github检查更新
Download:
  eng: Download
  deu: herunterladen
  fra: Télécharger
  ita: Scaricare
  spa: Descargar
  zho: 下载
installer:
  eng: installer
  deu: Installationsprogramm
  fra: installateur
  ita: installatore
  spa: instalador
  zho: 安装程序
portable:
  eng: portable
  deu: portable
  fra: portable
  ita: portatile
  spa: portátil
  zho: 可移动
View:
  eng: View
  deu: Ansicht
  fra: Voir
  ita: Visualizza
  spa: Ver
  zho: 查看
There is a newer version of FastFlix available!:
  eng: There is a newer version of FastFlix available!
  deu: Es ist eine neuere Version von FastFlix verfügbar!
  fra: Une nouvelle version de FastFlix est disponible!
  ita: C'è una versione più recente di FastFlix disponibile!
  spa: ¡Hay una nueva versión de FastFlix disponible!
  zho: FastFlix有更新可用
New Version:
  eng: New Version
  deu: Neue Version
  fra: Nouvelle version
  ita: Nuova versione
  spa: Nueva versión
  zho: 新版本
You are using the latest version of FastFlix:
  eng: You are using the latest version of FastFlix
  deu: Sie verwenden die neueste Version von FastFlix
  fra: Vous utilisez la dernière version de FastFlix
  ita: State utilizzando l'ultima versione di FastFlix
  spa: Está usando la última versión de FastFlix
  zho: 当前FastFlix为最新版本
bad micro value:
  eng: bad micro value
  deu: schlechter Micro-Wert
  fra: mauvaise micro valeur
  ita: micro valore negativo
  spa: mal valor micro
  zho: bad micro value
Not a valid int for time conversion:
  eng: Not a valid int for time conversion
  deu: Kein gültiger int für Zeitkonvertierung
  fra: Pas d'int valable pour la conversion du temps
  ita: Non è un int valido per la conversione del tempo
  spa: No es un int válido para la conversión de tiempo
  zho: 不是可用于时间转换的有效整数
Yes:
  eng: Yes
  deu: Ja
  fra: Oui
  ita: Sì
  spa: Sì
  zho: 是
No:
  eng: No
  deu: Nein
  fra: Non
  ita: No
  spa: No
  zho: 否
'Add current video to queue?':
  eng: 'Add current video to queue?'
  deu: 'Aktuelles Video zur Warteschlange hinzufügen?'
  fra: "Ajouter la vidéo actuelle à la file d'attente?"
  ita: 'Aggiungere il video corrente alla coda?'
  spa: '¿Añadir el vídeo actual a la cola?'
  zho: '将当前视频添加到队列中？'
Will fix first subtitle track to not be default:
  eng: Will fix first subtitle track to not be default
  deu: Repariert die erste Untertitelspur so, dass sie nicht standardmäßig ist
  fra: Fixera la première piste de sous-titres pour qu'elle ne soit pas par défaut
  ita: Correggerà la prima traccia dei sottotitoli per non essere predefinita
  spa: Arreglará que la primera pista de subtítulos no sea la predeterminada
  zho: Will fix first subtitle track to not be default
Could not fix first subtitle track:
  eng: Could not fix first subtitle track
  deu: Konnte die erste Untertitelspur nicht fixieren
  fra: Impossible de réparer la première piste de sous-titres
  ita: Impossibile fissare la prima traccia dei sottotitoli
  spa: No se pudo arreglar la primera pista del subtítulo
  zho: Could not fix first subtitle track
Could not generate thumbnail:
  eng: Could not generate thumbnail
  deu: Konnte kein Miniaturbild erzeugen
  fra: N'a pas pu générer de vignette
  ita: Impossibile generare un'immagine in miniatura
  spa: No pudo generar la miniatura
  zho: 无法生成缩略图
Generating thumbnail:
  eng: Generating thumbnail
  deu: Miniaturansicht generieren
  fra: Générer une vignette
  ita: Generazione di miniature
  spa: Generando la miniatura
  zho: 正在生成缩略图
Could not start FastFlix:
  eng: Could not start FastFlix
  deu: Konnte FastFlix nicht starten
  fra: N'a pas pu démarrer FastFlix
  ita: Impossibile avviare FastFlix
  spa: No pudo iniciar FastFlix
  zho: 无法启动FastFlix
Conversion worker shutting down:
  eng: Conversion worker shutting down
  deu: Konvertierungsarbeiter beim Herunterfahren
  fra: Fermeture d'une entreprise de reconversion
  ita: Operaio di conversione in chiusura
  spa: El cierre del trabajador de conversión
<<<<<<< HEAD
  zho: 转化工人正在关闭
Could not create / access work directory:
  eng: Could not create / access work directory

Could not set language to:
  eng: Could not set language to

Please report this issue:
  eng: Please report this issue

Use Sane Audio Selection (updatable in config file):
  eng: Use Sane Audio Selection (updatable in config file)

Disable update check on startup:
  eng: Disable update check on startup

Flat UI:
  eng: Flat UI

Save:
  eng: Save
=======
  zho: 正在关闭转换程序
>>>>>>> 4ad7bbc7
<|MERGE_RESOLUTION|>--- conflicted
+++ resolved
@@ -2454,8 +2454,7 @@
   fra: Fermeture d'une entreprise de reconversion
   ita: Operaio di conversione in chiusura
   spa: El cierre del trabajador de conversión
-<<<<<<< HEAD
-  zho: 转化工人正在关闭
+  zho: 正在关闭转换程序
 Could not create / access work directory:
   eng: Could not create / access work directory
 
@@ -2475,7 +2474,4 @@
   eng: Flat UI
 
 Save:
-  eng: Save
-=======
-  zho: 正在关闭转换程序
->>>>>>> 4ad7bbc7
+  eng: Save