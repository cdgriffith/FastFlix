#!/usr/bin/env python
# -*- coding: utf-8 -*-
<<<<<<< HEAD
__version__ = "3.0.2"
=======
__version__ = "3.0.1"
>>>>>>> 2223b301
__author__ = "Chris Griffith"<|MERGE_RESOLUTION|>--- conflicted
+++ resolved
@@ -1,8 +1,4 @@
 #!/usr/bin/env python
 # -*- coding: utf-8 -*-
-<<<<<<< HEAD
-__version__ = "3.0.2"
-=======
-__version__ = "3.0.1"
->>>>>>> 2223b301
+__version__ = "3.1.0"
 __author__ = "Chris Griffith"